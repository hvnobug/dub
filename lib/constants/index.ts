import { type Link as LinkProps } from "@prisma/client";

export const LOCALHOST_GEO_DATA = {
  city: "San Francisco",
  region: "CA",
  country: "US",
  latitude: "37.7695",
  longitude: "-122.385",
};
export const LOCALHOST_IP = "63.141.57.109";

export const FRAMER_MOTION_LIST_ITEM_VARIANTS = {
  hidden: { scale: 0.8, opacity: 0 },
  show: { scale: 1, opacity: 1, transition: { type: "spring" } },
};

export const STAGGER_CHILD_VARIANTS = {
  hidden: { opacity: 0, y: 20 },
  show: { opacity: 1, y: 0, transition: { duration: 0.4, type: "spring" } },
};

export const SWIPE_REVEAL_ANIMATION_SETTINGS = {
  initial: { height: 0 },
  animate: { height: "auto" },
  exit: { height: 0 },
  transition: { duration: 0.15, ease: "easeOut" },
};

export const FADE_IN_ANIMATION_SETTINGS = {
  initial: { opacity: 0 },
  animate: { opacity: 1 },
  exit: { opacity: 0 },
  transition: { duration: 0.2 },
};

export const PAGINATION_LIMIT = 100;

/*
  NOTE: We're using home.localhost:8888 for HOME_DOMAIN and localhost:8888 for APP_DOMAIN
  in local development because Google OAuth doesn't allow subdomain localhost (e.g. app.localhost:8888)
  as the callback URL. 
*/

export const HOME_HOSTNAMES = new Set([
  "dub.co",
  "home.localhost:8888",
  "localhost",
]);

export const isHomeHostname = (domain: string) => {
  return HOME_HOSTNAMES.has(domain) || domain.endsWith(".vercel.app");
};

export const HOME_DOMAIN =
  process.env.NEXT_PUBLIC_VERCEL_ENV === "production"
    ? "https://dub.co"
    : process.env.NEXT_PUBLIC_VERCEL_ENV === "preview"
    ? // ? `https://${process.env.NEXT_PUBLIC_VERCEL_URL}`
      "https://dub.co"
    : "http://home.localhost:8888";

export const APP_HOSTNAMES = new Set([
  "app.dub.co",
  "preview.dub.co",
  "localhost:8888",
  "localhost",
]);

export const APP_DOMAIN =
  process.env.NEXT_PUBLIC_VERCEL_ENV === "production"
    ? "https://app.dub.co"
    : process.env.NEXT_PUBLIC_VERCEL_ENV === "preview"
    ? // ? "https://preview.dub.co"
      "https://app.dub.co"
    : "http://localhost:8888";

export const APP_DOMAIN_WITH_NGROK =
  process.env.NEXT_PUBLIC_VERCEL_ENV === "production"
    ? "https://app.dub.co"
    : process.env.NEXT_PUBLIC_VERCEL_ENV === "preview"
    ? "https://preview.dub.co"
    : process.env.NGROK_URL;

export const API_HOSTNAMES = new Set(["api.dub.co", "api.localhost:8888"]);

export const ADMIN_HOSTNAMES = new Set([
  "admin.dub.co",
  "admin.localhost:8888",
]);

export const DEFAULT_REDIRECTS = {
  home: "https://dub.co",
  dub: "https://dub.co",
  signin: "https://app.dub.co/login",
  login: "https://app.dub.co/login",
  register: "https://app.dub.co/register",
  signup: "https://app.dub.co/register",
  app: "https://app.dub.co",
  dashboard: "https://app.dub.co",
  links: "https://app.dub.co/links",
  settings: "https://app.dub.co/settings",
  welcome: "https://app.dub.co/welcome",
  discord: "https://twitter.com/dubdotco", // placeholder for now
  tags: "https://dub.co/help/how-to-use-tags",
};

export const DUB_HEADERS = {
  headers: {
    "x-powered-by": "Dub.co - Link management for modern marketing teams",
  },
};

export const FAVICON_FOLDER = "/_static/favicons";
export const GOOGLE_FAVICON_URL =
  "https://www.google.com/s2/favicons?sz=64&domain_url=";

export const DUB_LOGO = "https://d2vwwcvoksz7ty.cloudfront.net/logo.png";
export const DUB_THUMBNAIL =
  "https://d2vwwcvoksz7ty.cloudfront.net/thumbnail.png";

export const SHOW_BACKGROUND_SEGMENTS = new Set([
  "tools",
  "pricing",
  "help",
<<<<<<< HEAD
  "features",
=======
  "customers",
>>>>>>> 825165e2
  "blog",
  "(blog-post)",
  "login",
  "register",
  "auth",
]);

export const allTools = ["metatags", "inspector"];

export { default as COUNTRIES } from "./countries";
export { default as ccTLDs } from "./cctlds";

export const SECOND_LEVEL_DOMAINS = new Set([
  "com",
  "co",
  "net",
  "org",
  "edu",
  "gov",
  "in",
]);

export const SPECIAL_APEX_DOMAINS = new Set([
  "my.id",
  "github.io",
  "vercel.app",
  "now.sh",
  "pages.dev",
  "webflow.io",
  "netlify.app",
  "fly.dev",
  "web.app",
]);

// @ts-expect-error because we're coercing the type here
export const DEFAULT_LINK_PROPS: LinkProps = {
  key: "",
  url: "",
  domain: "",
  archived: false,
  expiresAt: null,
  password: null,

  title: null,
  description: null,
  image: null,
  rewrite: false,
  ios: null,
  android: null,

  clicks: 0,
  userId: "",

  proxy: false,
};

export const DUB_PROJECT_ID = "cl7pj5kq4006835rbjlt2ofka";

export const SAML_PROVIDERS = [
  {
    name: "Okta",
    logo: "/_static/icons/okta.svg",
    saml: "okta",
    samlModalCopy: "Metadata URL",
    scim: "okta-scim-v2",
    scimModalCopy: {
      url: "SCIM 2.0 Base URL",
      token: "OAuth Bearer Token",
    },
    wip: false,
  },
  {
    name: "Azure AD",
    logo: "/_static/icons/azure.svg",
    saml: "azure",
    samlModalCopy: "App Federation Metadata URL",
    scim: "azure-scim-v2",
    scimModalCopy: {
      url: "Tenant URL",
      token: "Secret Token",
    },
    wip: false,
  },
  {
    name: "Google",
    logo: "/_static/icons/google.svg",
    saml: "google",
    samlModalCopy: "XML Metadata File",
    scim: "google",
    scimModalCopy: {
      url: "SCIM 2.0 Base URL",
      token: "OAuth Bearer Token",
    },
    wip: false,
  },
];<|MERGE_RESOLUTION|>--- conflicted
+++ resolved
@@ -122,11 +122,8 @@
   "tools",
   "pricing",
   "help",
-<<<<<<< HEAD
   "features",
-=======
   "customers",
->>>>>>> 825165e2
   "blog",
   "(blog-post)",
   "login",
