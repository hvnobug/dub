import { useState } from "react";
import { useRouter } from "next/router";
import { motion } from "framer-motion";
import BadgeSelect from "@/components/shared/badge-select";
import { LoadingCircle } from "@/components/shared/icons";
import { DeviceTabs, uaToBot } from "@/lib/stats";
import { nFormatter } from "@/lib/utils";
import DeviceIcon from "./device-icon";
import useSWR from "swr";
import { fetcher } from "@/lib/utils";
<<<<<<< HEAD
=======
import useEndpoint from "@/lib/hooks/use-endpoint";
>>>>>>> 0c87a8a8

export default function Devices() {
  const [tab, setTab] = useState<DeviceTabs>("device");
  const router = useRouter();

<<<<<<< HEAD
  const { slug, domain, key, interval } = router.query as {
    slug?: string;
    domain?: string;
    key: string;
    interval?: string;
  };

=======
  const { interval } = router.query as {
    interval?: string;
  };

  const { endpoint } = useEndpoint();

>>>>>>> 0c87a8a8
  const { data } = useSWR<
    ({
      [key in DeviceTabs]: string;
    } & { clicks: number })[]
  >(
<<<<<<< HEAD
    router.isReady &&
      `${
        slug && domain
          ? `/api/projects/${slug}/links/${key}/stats/${tab}`
          : `/api/edge/links/${key}/stats/${tab}`
      }?interval=${interval || "24h"}&domain=${domain}`,
=======
    router.isReady && `${endpoint}/${tab}?interval=${interval || "24h"}`,
>>>>>>> 0c87a8a8
    fetcher,
  );

  const { data: totalClicks } = useSWR<number>(
<<<<<<< HEAD
    router.isReady &&
      `${
        slug && domain
          ? `/api/projects/${slug}/links/${key}/clicks`
          : `/api/edge/links/${key}/clicks`
      }?interval=${interval || "24h"}&domain=${domain}`,
=======
    router.isReady && `${endpoint}/clicks?interval=${interval || "24h"}`,
>>>>>>> 0c87a8a8
    fetcher,
  );

  return (
    <div className="relative h-[420px] overflow-scroll border border-gray-200 bg-white px-7 py-5 scrollbar-hide  sm:rounded-lg sm:border-gray-100 sm:shadow-lg">
      <div className="mb-5 flex justify-between">
        <h1 className="text-xl font-semibold">Devices</h1>
        <BadgeSelect
          options={["device", "browser", "os", "bot"]}
          selected={tab}
          // @ts-ignore
          selectAction={setTab}
        />
      </div>
      <div
        className={
          data && data.length > 0
            ? "grid gap-4"
            : "flex h-[300px] items-center justify-center"
        }
      >
        {data ? (
          data.length > 0 ? (
            data.map((d, idx) => (
              <div key={idx} className="flex items-center justify-between">
                <div className="relative z-10 flex w-full max-w-[calc(100%-3rem)] items-center">
                  <span className="z-10 flex items-center space-x-2 px-2">
                    <DeviceIcon
                      display={tab === "bot" ? uaToBot(d.ua) : d[tab]}
                      tab={tab}
                      className="h-4 w-4"
                    />
                    <p className="text-sm text-gray-800">
                      {tab === "bot" ? uaToBot(d.ua) : d[tab]}
                    </p>
                  </span>
                  <motion.div
                    style={{
                      width: `${
                        (d.clicks /
                          (tab === "bot"
                            ? data?.reduce((acc, curr) => acc + curr.clicks, 0)
                            : totalClicks)) *
                        100
                      }%`,
                    }}
                    className="absolute h-8 origin-left bg-green-100"
                    transition={{ ease: "easeOut", duration: 0.3 }}
                    initial={{ transform: "scaleX(0)" }}
                    animate={{ transform: "scaleX(1)" }}
                  />
                </div>
                <p className="z-10 text-sm text-gray-600">
                  {nFormatter(d.clicks)}
                </p>
              </div>
            ))
          ) : (
            <p className="text-sm text-gray-600">No data available</p>
          )
        ) : (
          <LoadingCircle />
        )}
      </div>
    </div>
  );
}<|MERGE_RESOLUTION|>--- conflicted
+++ resolved
@@ -8,60 +8,29 @@
 import DeviceIcon from "./device-icon";
 import useSWR from "swr";
 import { fetcher } from "@/lib/utils";
-<<<<<<< HEAD
-=======
 import useEndpoint from "@/lib/hooks/use-endpoint";
->>>>>>> 0c87a8a8
 
 export default function Devices() {
   const [tab, setTab] = useState<DeviceTabs>("device");
   const router = useRouter();
 
-<<<<<<< HEAD
-  const { slug, domain, key, interval } = router.query as {
-    slug?: string;
-    domain?: string;
-    key: string;
-    interval?: string;
-  };
-
-=======
   const { interval } = router.query as {
     interval?: string;
   };
 
   const { endpoint } = useEndpoint();
 
->>>>>>> 0c87a8a8
   const { data } = useSWR<
     ({
       [key in DeviceTabs]: string;
     } & { clicks: number })[]
   >(
-<<<<<<< HEAD
-    router.isReady &&
-      `${
-        slug && domain
-          ? `/api/projects/${slug}/links/${key}/stats/${tab}`
-          : `/api/edge/links/${key}/stats/${tab}`
-      }?interval=${interval || "24h"}&domain=${domain}`,
-=======
     router.isReady && `${endpoint}/${tab}?interval=${interval || "24h"}`,
->>>>>>> 0c87a8a8
     fetcher,
   );
 
   const { data: totalClicks } = useSWR<number>(
-<<<<<<< HEAD
-    router.isReady &&
-      `${
-        slug && domain
-          ? `/api/projects/${slug}/links/${key}/clicks`
-          : `/api/edge/links/${key}/clicks`
-      }?interval=${interval || "24h"}&domain=${domain}`,
-=======
     router.isReady && `${endpoint}/clicks?interval=${interval || "24h"}`,
->>>>>>> 0c87a8a8
     fetcher,
   );
 
