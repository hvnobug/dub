--- conflicted
+++ resolved
@@ -41,10 +41,6 @@
     "@radix-ui/react-label": "^2.0.2",
     "@radix-ui/react-navigation-menu": "^1.1.2",
     "@radix-ui/react-popover": "1.0.7",
-<<<<<<< HEAD
-    "@radix-ui/react-progress": "^1.0.3",
-=======
->>>>>>> 9e17030a
     "@radix-ui/react-radio-group": "^1.1.3",
     "@radix-ui/react-switch": "^1.0.1",
     "@radix-ui/react-tooltip": "^1.0.7",
