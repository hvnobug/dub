--- conflicted
+++ resolved
@@ -26,7 +26,6 @@
   icon,
   shortcut,
   disabledTooltip,
-  className,
   ...props
 }: ButtonProps) {
   if (disabledTooltip) {
@@ -35,12 +34,6 @@
         <div
           className={cn(
             "flex h-10 w-full cursor-not-allowed items-center justify-center space-x-2 rounded-md border border-gray-200 bg-gray-100 px-4 text-sm text-gray-400 transition-all focus:outline-none",
-<<<<<<< HEAD
-            className,
-          )}
-        >
-          <p>{text}</p>
-=======
             {
               "border-transparent bg-transparent": variant.endsWith("outline"),
             },
@@ -49,7 +42,6 @@
         >
           {icon}
           <p className={cn(shortcut && "flex-1 text-left")}>{text}</p>
->>>>>>> 616d1a44
           {shortcut && (
             <kbd
               className={cn(
