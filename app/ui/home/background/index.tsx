--- conflicted
+++ resolved
@@ -2,17 +2,7 @@
 
 import { useSelectedLayoutSegment } from "next/navigation";
 import styles from "./background.module.css";
-<<<<<<< HEAD
 import { SHOW_BACKGROUND_SEGMENTS } from "#/lib/constants";
-=======
-
-const showBackgroundSegments = new Set([
-  "metatags",
-  "pricing",
-  "login",
-  "register",
-]);
->>>>>>> e934ba8d
 
 export default function Background() {
   let segment;
