import { getLinkViaEdge } from "@/lib/planetscale";
import {
  Background,
  Footer,
  LinkPreview,
  LinkPreviewPlaceholder,
  Nav,
} from "@dub/ui";
import {
  GOOGLE_FAVICON_URL,
  HOME_DOMAIN,
  constructMetadata,
  getApexDomain,
} from "@dub/utils";
import { unescape } from "html-escaper";
import { notFound } from "next/navigation";
import { Suspense } from "react";
import LinkInspectorCard from "./card";

export const runtime = "edge";

export async function generateMetadata({
  params,
}: {
  params: { domain: string; key: string };
}) {
  const domain = params.domain;
  const key = decodeURIComponent(params.key).slice(0, -1);

  const data = await getLinkViaEdge(domain, key);

  if (!data) {
    return;
  }

  const apexDomain = getApexDomain(data.url);

  return constructMetadata({
    title: unescape(data.title || ""),
    description: unescape(data.description || ""),
    image: data.image,
    icons: `${GOOGLE_FAVICON_URL}${apexDomain}`,
    noIndex: true,
  });
}

export default async function InspectPage({
  params,
}: {
  params: { domain: string; key: string };
}) {
  const domain = params.domain;
  const key = decodeURIComponent(params.key).slice(0, -1);

  const data = await getLinkViaEdge(domain, key);

  // if the link doesn't exist
  if (!data) {
    notFound();
  }

  return (
    <>
      <main className="flex min-h-screen flex-col justify-between">
        <Nav />
<<<<<<< HEAD
        <div className="mx-2 my-10 flex max-w-md flex-col space-y-5 px-2.5 text-center sm:mx-auto sm:max-w-lg sm:px-0 lg:mb-16 z-10">
=======
        <div className="z-10 mx-2 my-10 flex max-w-md flex-col space-y-5 px-2.5 text-center sm:mx-auto sm:max-w-lg sm:px-0 lg:mb-16">
>>>>>>> 1bf7a1e5
          <h1 className="font-display text-5xl font-extrabold leading-[1.15] text-black sm:text-6xl sm:leading-[1.15]">
            Link Inspector
          </h1>
          <h2 className="text-lg text-gray-600 sm:text-xl">
            Inspect a short link on Dub to make sure it's safe to click on. If
            you think this link is malicious, please report it.
          </h2>

          <LinkInspectorCard domain={domain} _key={key} url={data.url} />
          <Suspense fallback={<LinkPreviewPlaceholder />}>
            <LinkPreview defaultUrl={data.url} />
          </Suspense>
          <a
            href={`${HOME_DOMAIN}/tools/inspector`}
            rel="noreferrer"
            target="_blank"
            className="mx-auto mt-2 flex items-center justify-center space-x-2 text-sm text-gray-500 transition-all hover:text-black"
          >
            Inspect another short link →
          </a>
        </div>
        <Footer />
        <Background />
      </main>
    </>
  );
}<|MERGE_RESOLUTION|>--- conflicted
+++ resolved
@@ -63,11 +63,7 @@
     <>
       <main className="flex min-h-screen flex-col justify-between">
         <Nav />
-<<<<<<< HEAD
-        <div className="mx-2 my-10 flex max-w-md flex-col space-y-5 px-2.5 text-center sm:mx-auto sm:max-w-lg sm:px-0 lg:mb-16 z-10">
-=======
         <div className="z-10 mx-2 my-10 flex max-w-md flex-col space-y-5 px-2.5 text-center sm:mx-auto sm:max-w-lg sm:px-0 lg:mb-16">
->>>>>>> 1bf7a1e5
           <h1 className="font-display text-5xl font-extrabold leading-[1.15] text-black sm:text-6xl sm:leading-[1.15]">
             Link Inspector
           </h1>
