<<<<<<< HEAD
import { prisma } from "@/lib/prisma";
import { recordLink } from "@/lib/tinybird";
=======
import prisma from "@/lib/prisma";
>>>>>>> 2fc3c73e
import { formatRedisLink, redis } from "@/lib/upstash";
import { Link } from "@prisma/client";
import { sendEmail } from "emails";
import DomainTransferred from "emails/domain-transferred";

// Update links in the redis
export const updateLinksInRedis = async ({
  newWorkspaceId,
  domain,
  links,
}: {
  newWorkspaceId: string;
  domain: string;
  links: Link[];
}) => {
  const pipeline = redis.pipeline();

  const formatedLinks = await Promise.all(
    links.map(async (link) => {
      return {
        ...(await formatRedisLink(link)),
        projectId: newWorkspaceId,
        key: link.key.toLowerCase(),
      };
    }),
  );

  formatedLinks.map((formatedLink) => {
    const { key, ...rest } = formatedLink;

    pipeline.hset(domain.toLowerCase(), {
      [formatedLink.key]: rest,
    });
  });

  await pipeline.exec();
};

// Send email to the owner after the domain transfer is completed
export const domainTransferredEmail = async ({
  domain,
  currentWorkspaceId,
  newWorkspaceId,
  linksCount,
}: {
  domain: string;
  currentWorkspaceId: string;
  newWorkspaceId: string;
  linksCount: number;
}) => {
  const currentWorkspace = await prisma.project.findUnique({
    where: {
      id: currentWorkspaceId,
    },
    select: {
      users: {
        where: {
          role: "owner",
        },
        select: {
          user: {
            select: {
              email: true,
            },
          },
        },
      },
    },
  });

  const newWorkspace = await prisma.project.findUniqueOrThrow({
    where: {
      id: newWorkspaceId,
    },
    select: {
      name: true,
      slug: true,
    },
  });

  const ownerEmail = currentWorkspace?.users[0]?.user?.email!;

  await sendEmail({
    subject: "Domain transfer completed",
    email: ownerEmail,
    react: DomainTransferred({
      email: ownerEmail,
      domain,
      newWorkspace,
      linksCount,
    }),
  });
};<|MERGE_RESOLUTION|>--- conflicted
+++ resolved
@@ -1,9 +1,4 @@
-<<<<<<< HEAD
 import { prisma } from "@/lib/prisma";
-import { recordLink } from "@/lib/tinybird";
-=======
-import prisma from "@/lib/prisma";
->>>>>>> 2fc3c73e
 import { formatRedisLink, redis } from "@/lib/upstash";
 import { Link } from "@prisma/client";
 import { sendEmail } from "emails";
