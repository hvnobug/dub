--- conflicted
+++ resolved
@@ -1,7 +1,4 @@
-<<<<<<< HEAD
 import { getAPIRateLimitForPlan } from "@/lib/api/tokens/ratelimit";
-=======
->>>>>>> e57e670a
 import { prisma } from "@/lib/prisma";
 import { recordLink } from "@/lib/tinybird";
 import { redis } from "@/lib/upstash";
@@ -88,8 +85,8 @@
         usersLimit: FREE_PLAN.limits.users!,
       },
     }),
-<<<<<<< HEAD
 
+    // update rate limit for all restricted tokens for the workspace
     prisma.restrictedToken.updateMany({
       where: {
         projectId: workspace.id,
@@ -99,7 +96,6 @@
       },
     }),
 
-=======
     // remove root domain link for all domains from MySQL
     prisma.link.updateMany({
       where: {
@@ -111,8 +107,9 @@
         url: "",
       },
     }),
->>>>>>> e57e670a
+
     pipeline.exec(),
+
     // record root domain link for all domains from Tinybird
     recordLink(
       workspaceLinks.map((link) => ({
