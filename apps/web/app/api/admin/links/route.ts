import { withAdmin } from "@/lib/auth";
import { NextResponse } from "next/server";
import prisma from "@/lib/prisma";
import { DUB_DOMAINS, LEGAL_USER_ID, ensureArray } from "@dub/utils";

// GET /api/admin/links
export const GET = withAdmin(async ({ searchParams }) => {
  const {
    domain,
    search,
    sort = "createdAt",
    page,
  } = searchParams as {
    domain?: string;
<<<<<<< HEAD
    tagId?: string | string[];
=======
>>>>>>> ab62cdef
    search?: string;
    sort?: "createdAt" | "clicks" | "lastClicked";
    page?: string;
  };

<<<<<<< HEAD
  const tagIds = ensureArray(tagId ?? []);

=======
>>>>>>> ab62cdef
  const response = await prisma.link.findMany({
    where: {
      ...(domain
        ? { domain }
        : {
            domain: {
              in: DUB_DOMAINS.map((domain) => domain.slug),
            },
          }),
      ...(search && {
        OR: [
          {
            key: { contains: search },
          },
          {
            url: { contains: search },
          },
        ],
      }),
<<<<<<< HEAD
      OR: [
        {
          userId: {
            not: LEGAL_USER_ID,
          },
        },
        {
          userId: null,
        },
      ],
      ...(tagIds?.length && {
        tags: { some: { tagId: { in: tagIds } } },
      }),
=======
      userId: {
        not: LEGAL_USER_ID,
      },
>>>>>>> ab62cdef
    },
    include: {
      user: true,
      tags: {
        include: {
          tag: {
            select: {
              id: true,
              name: true,
              color: true,
            },
          },
        },
      },
    },
    orderBy: {
      [sort]: "desc",
    },
    take: 100,
    ...(page && {
      skip: (parseInt(page) - 1) * 100,
    }),
  });

  const links = response.map((link) => ({
    ...link,
    tags: link.tags.map(({ tag }) => tag),
  }));

  return NextResponse.json(links);
});<|MERGE_RESOLUTION|>--- conflicted
+++ resolved
@@ -12,20 +12,11 @@
     page,
   } = searchParams as {
     domain?: string;
-<<<<<<< HEAD
-    tagId?: string | string[];
-=======
->>>>>>> ab62cdef
     search?: string;
     sort?: "createdAt" | "clicks" | "lastClicked";
     page?: string;
   };
 
-<<<<<<< HEAD
-  const tagIds = ensureArray(tagId ?? []);
-
-=======
->>>>>>> ab62cdef
   const response = await prisma.link.findMany({
     where: {
       ...(domain
@@ -45,25 +36,9 @@
           },
         ],
       }),
-<<<<<<< HEAD
-      OR: [
-        {
-          userId: {
-            not: LEGAL_USER_ID,
-          },
-        },
-        {
-          userId: null,
-        },
-      ],
-      ...(tagIds?.length && {
-        tags: { some: { tagId: { in: tagIds } } },
-      }),
-=======
       userId: {
         not: LEGAL_USER_ID,
       },
->>>>>>> ab62cdef
     },
     include: {
       user: true,
