import { DubApiError } from "@/lib/api/errors";
import { parseRequestBody } from "@/lib/api/utils";
import { withWorkspaceEdge } from "@/lib/auth/workspace-edge";
import { prismaEdge } from "@/lib/prisma/edge";
import { getClickEvent, recordCustomer, recordLead } from "@/lib/tinybird";
import { clickEventSchemaTB, trackLeadRequestSchema } from "@/lib/zod/schemas";
import { nanoid } from "@dub/utils";
import { waitUntil } from "@vercel/functions";
import { NextResponse } from "next/server";

export const runtime = "edge";

// POST /api/track/lead – Track a lead conversion event
export const POST = withWorkspaceEdge(
  async ({ req, workspace }) => {
    const {
      clickId,
      eventName,
      metadata,
      customerName,
      customerEmail,
      customerAvatar,
      customerId: externalId,
    } = trackLeadRequestSchema.parse(await parseRequestBody(req));

    if (externalId) {
      const customer = await prismaEdge.customer.findUnique({
        where: {
          projectId_externalId: {
            projectId: workspace.id,
            externalId,
          },
        },
      });

      if (customer) {
        throw new DubApiError({
          code: "conflict",
          message: `A customer with the customerId ${externalId} already exists in this workspace.`,
        });
      }
    }

    waitUntil(
      (async () => {
        const clickEvent = await getClickEvent({ clickId });

        if (!clickEvent || clickEvent.data.length === 0) {
          return;
        }

        const customerId = nanoid(16);
        const clickData = clickEventSchemaTB
          .omit({ timestamp: true })
          .parse(clickEvent.data[0]);

        await Promise.all([
          recordLead({
            ...clickData,
            event_name: eventName,
            event_id: nanoid(16),
            customer_id: customerId,
            metadata,
          }),

<<<<<<< HEAD
          workspace.stripeConnectId &&
            externalId &&
            (createCustomer({
              id: customerId,
              name: customerName || "",
              email: customerEmail || "",
              avatar: customerAvatar || "",
              externalId,
              projectId: workspace.id,
              projectConnectId: workspace.stripeConnectId,
              stripeCustomerId: null,
            }),
            recordCustomer({
              customer_id: customerId,
              name: customerName,
              email: customerEmail,
              avatar: customerAvatar,
              workspace_id: workspace.id,
            })),
=======
          ...(workspace.stripeConnectId && externalId
            ? [
                prismaEdge.customer.create({
                  data: {
                    id: customerId,
                    name: customerName || "", // TODO: generate random name if not provided
                    email: customerEmail,
                    avatar: customerAvatar,
                    externalId,
                    projectId: workspace.id,
                    projectConnectId: workspace.stripeConnectId,
                  },
                }),
                recordCustomer({
                  customer_id: customerId,
                  name: customerName,
                  email: customerEmail,
                  avatar: customerAvatar,
                  workspace_id: workspace.id,
                }),
              ]
            : []),
>>>>>>> 07d0eb3a
        ]);
      })(),
    );

    return NextResponse.json({ success: true });
  },
  { betaFeature: true },
);<|MERGE_RESOLUTION|>--- conflicted
+++ resolved
@@ -63,27 +63,6 @@
             metadata,
           }),
 
-<<<<<<< HEAD
-          workspace.stripeConnectId &&
-            externalId &&
-            (createCustomer({
-              id: customerId,
-              name: customerName || "",
-              email: customerEmail || "",
-              avatar: customerAvatar || "",
-              externalId,
-              projectId: workspace.id,
-              projectConnectId: workspace.stripeConnectId,
-              stripeCustomerId: null,
-            }),
-            recordCustomer({
-              customer_id: customerId,
-              name: customerName,
-              email: customerEmail,
-              avatar: customerAvatar,
-              workspace_id: workspace.id,
-            })),
-=======
           ...(workspace.stripeConnectId && externalId
             ? [
                 prismaEdge.customer.create({
@@ -106,7 +85,6 @@
                 }),
               ]
             : []),
->>>>>>> 07d0eb3a
         ]);
       })(),
     );
