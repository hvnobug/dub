import { addDomainToVercel, validateDomain } from "@/lib/api/domains";
import { addDomain } from "@/lib/api/domains/add-domain";
import { transformDomain } from "@/lib/api/domains/transform-domain";
import { DubApiError, exceededLimitError } from "@/lib/api/errors";
import { parseRequestBody } from "@/lib/api/utils";
import { withWorkspace } from "@/lib/auth";
import { prisma } from "@/lib/prisma";
<<<<<<< HEAD
import { addDomainBodySchema } from "@/lib/zod/schemas/domains";
=======
import z from "@/lib/zod";
import {
  DomainSchema,
  createDomainBodySchema,
} from "@/lib/zod/schemas/domains";
import { waitUntil } from "@vercel/functions";
>>>>>>> f33becc6
import { NextResponse } from "next/server";

// GET /api/domains – get all domains for a workspace
export const GET = withWorkspace(async ({ workspace }) => {
  const domains = await prisma.domain.findMany({
    where: {
      projectId: workspace.id,
    },
    include: {
      links: {
        select: {
          url: true,
          rewrite: true,
          clicks: true,
          expiredUrl: true,
          noindex: true,
        },
      },
    },
  });

  const result = domains.map((domain) => {
    const domainRecord = transformDomain(domain);

    return {
      ...domainRecord,
      url: domainRecord.target,
    };
  });

  return NextResponse.json(result);
});

// POST /api/domains - add a domain
export const POST = withWorkspace(async ({ req, workspace, session }) => {
  const body = await parseRequestBody(req);
<<<<<<< HEAD
  const payload = addDomainBodySchema.parse(body);

  const { slug } = payload;
=======
  const {
    slug: domain,
    target,
    type,
    expiredUrl,
    placeholder,
    noindex,
  } = createDomainBodySchema.parse(body);
>>>>>>> f33becc6

  if (workspace.domains.length >= workspace.domainsLimit) {
    return new Response(
      exceededLimitError({
        plan: workspace.plan,
        limit: workspace.domainsLimit,
        type: "domains",
      }),
      { status: 403 },
    );
  }

  const validDomain = await validateDomain(slug);

  if (validDomain.error && validDomain.code) {
    throw new DubApiError({
      code: validDomain.code,
      message: validDomain.error,
    });
  }

  const vercelResponse = await addDomainToVercel(slug);

  if (
    vercelResponse.error &&
    vercelResponse.error.code !== "domain_already_in_use" // ignore this error
  ) {
    return new Response(vercelResponse.error.message, { status: 422 });
  }

  /* 
    If the domain is being added, we need to:
      1. Add the domain to Vercel
      2. If there's a landing page set, update the root domain in Redis
      3. If the workspace has no domains (meaning this is the first domain added), set it as primary
  */
  const domainRecord = await addDomain({
    ...payload,
    workspace,
    userId: session.user.id,
  });

  return NextResponse.json(domainRecord, {
    status: 201,
  });
});<|MERGE_RESOLUTION|>--- conflicted
+++ resolved
@@ -5,16 +5,7 @@
 import { parseRequestBody } from "@/lib/api/utils";
 import { withWorkspace } from "@/lib/auth";
 import { prisma } from "@/lib/prisma";
-<<<<<<< HEAD
-import { addDomainBodySchema } from "@/lib/zod/schemas/domains";
-=======
-import z from "@/lib/zod";
-import {
-  DomainSchema,
-  createDomainBodySchema,
-} from "@/lib/zod/schemas/domains";
-import { waitUntil } from "@vercel/functions";
->>>>>>> f33becc6
+import { createDomainBodySchema } from "@/lib/zod/schemas/domains";
 import { NextResponse } from "next/server";
 
 // GET /api/domains – get all domains for a workspace
@@ -51,20 +42,9 @@
 // POST /api/domains - add a domain
 export const POST = withWorkspace(async ({ req, workspace, session }) => {
   const body = await parseRequestBody(req);
-<<<<<<< HEAD
-  const payload = addDomainBodySchema.parse(body);
+  const payload = createDomainBodySchema.parse(body);
 
   const { slug } = payload;
-=======
-  const {
-    slug: domain,
-    target,
-    type,
-    expiredUrl,
-    placeholder,
-    noindex,
-  } = createDomainBodySchema.parse(body);
->>>>>>> f33becc6
 
   if (workspace.domains.length >= workspace.domainsLimit) {
     return new Response(
