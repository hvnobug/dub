--- conflicted
+++ resolved
@@ -94,17 +94,10 @@
 
   const [response, _] = await Promise.allSettled([
     editLink({
-<<<<<<< HEAD
-      // link is guaranteed to exist because if not we will return 404
-      domain: link!.domain,
-      key: link!.key,
-      updatedLink: processedLink,
-=======
       oldDomain: link.domain,
       oldKey: link.key,
       oldImage: link.image || undefined,
-      updatedLink: processedLink as any, // TODO: fix types
->>>>>>> 1ac31ec4
+      updatedLink: processedLink,
     }),
     qstash.publishJSON({
       url: `${APP_DOMAIN_WITH_NGROK}/api/cron/links/event`,
