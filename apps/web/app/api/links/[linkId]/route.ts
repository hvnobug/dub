import { DubApiError, ErrorCodes } from "@/lib/api/errors";
import { deleteLink, editLink, processLink } from "@/lib/api/links";
import { withAuth } from "@/lib/auth";
import { qstash } from "@/lib/cron";
import prisma from "@/lib/prisma";
import { LinkWithTagIdsProps } from "@/lib/types";
import { updateLinkBodySchema } from "@/lib/zod/schemas/links";
import { APP_DOMAIN_WITH_NGROK } from "@dub/utils";
import { NextResponse } from "next/server";
import prisma from "@/lib/prisma";

// GET /api/links/[linkId] – get a link
export const GET = withAuth(async ({ headers, link }) => {
  if (!link) {
    throw new DubApiError({
      code: "not_found",
      message: "Link not found.",
    });
  }

  const tags = await prisma.tag.findMany({
    where: {
<<<<<<< HEAD
      links: {
        some: {
          id: link.id,
=======
      linksNew: {
        some: {
          linkId: link.id,
>>>>>>> bfc0d2fc
        },
      },
    },
    select: {
      id: true,
      name: true,
      color: true,
    },
  });
  // link is guaranteed to exist because if not we will return 404
  return NextResponse.json(
    {
      ...link,
      tagId: tags?.[0]?.id ?? null, // backwards compatibility
      tags,
    },
    {
      headers,
    },
  );
});

// PUT /api/links/[linkId] – update a link
export const PUT = withAuth(async ({ req, headers, project, link }) => {
  const body = updateLinkBodySchema.parse(await req.json());

  const updatedLink = {
    ...link,
    ...body,
  };

  if (updatedLink.projectId !== link?.projectId) {
    throw new DubApiError({
      code: "forbidden",
      message: "Transferring links to another project is not yet supported.",
    });
  }

  const {
    link: processedLink,
    error,
    code,
  } = await processLink({
    payload: updatedLink as LinkWithTagIdsProps,
    project,
    // if domain and key are the same, we don't need to check if the key exists
    skipKeyChecks:
      link!.domain === updatedLink.domain &&
      link!.key.toLowerCase() === updatedLink.key?.toLowerCase(),
  });

  if (error) {
    throw new DubApiError({
      code: code as ErrorCodes,
      message: error,
    });
  }

  const [response, _] = await Promise.allSettled([
    editLink({
      // link is guaranteed to exist because if not we will return 404
      domain: link!.domain,
      key: link!.key,
      updatedLink: processedLink as any, // TODO: fix types
    }),
    qstash.publishJSON({
      url: `${APP_DOMAIN_WITH_NGROK}/api/cron/links/event`,
      body: {
        linkId: link!.id,
        type: "edit",
      },
    }),
    // @ts-ignore
  ]).then((results) => results.map((result) => result.value));

  return NextResponse.json(response, {
    headers,
  });
});

// DELETE /api/links/[linkId] – delete a link
export const DELETE = withAuth(async ({ headers, link }) => {
  // link is guaranteed to exist because if not we will return 404
  const response = await deleteLink(link!.id);

  return NextResponse.json(response[0], {
    headers,
  });
});<|MERGE_RESOLUTION|>--- conflicted
+++ resolved
@@ -3,11 +3,9 @@
 import { withAuth } from "@/lib/auth";
 import { qstash } from "@/lib/cron";
 import prisma from "@/lib/prisma";
-import { LinkWithTagIdsProps } from "@/lib/types";
 import { updateLinkBodySchema } from "@/lib/zod/schemas/links";
 import { APP_DOMAIN_WITH_NGROK } from "@dub/utils";
 import { NextResponse } from "next/server";
-import prisma from "@/lib/prisma";
 
 // GET /api/links/[linkId] – get a link
 export const GET = withAuth(async ({ headers, link }) => {
@@ -20,15 +18,9 @@
 
   const tags = await prisma.tag.findMany({
     where: {
-<<<<<<< HEAD
       links: {
         some: {
-          id: link.id,
-=======
-      linksNew: {
-        some: {
           linkId: link.id,
->>>>>>> bfc0d2fc
         },
       },
     },
@@ -53,6 +45,13 @@
 
 // PUT /api/links/[linkId] – update a link
 export const PUT = withAuth(async ({ req, headers, project, link }) => {
+  if (!link) {
+    throw new DubApiError({
+      code: "not_found",
+      message: "Link not found.",
+    });
+  }
+
   const body = updateLinkBodySchema.parse(await req.json());
 
   const updatedLink = {
@@ -72,7 +71,7 @@
     error,
     code,
   } = await processLink({
-    payload: updatedLink as LinkWithTagIdsProps,
+    payload: updatedLink,
     project,
     // if domain and key are the same, we don't need to check if the key exists
     skipKeyChecks:
