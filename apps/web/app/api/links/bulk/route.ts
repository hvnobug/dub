--- conflicted
+++ resolved
@@ -51,13 +51,8 @@
     const processedLinks = await Promise.all(
       links.map(async (link) =>
         processLink({
-<<<<<<< HEAD
           payload: link,
-          project,
-=======
-          payload: link as LinkWithTagIdsProps,
           workspace,
->>>>>>> be012aa4
           userId: session.user.id,
           bulk: true,
         }),
