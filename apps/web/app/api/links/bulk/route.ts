import { exceededLimitError } from "@/lib/api/errors";
import { bulkCreateLinks, processLink } from "@/lib/api/links";
import { withAuth } from "@/lib/auth";
import { NextResponse } from "next/server";
<<<<<<< HEAD
import { exceededLimitError } from "@/lib/api/errors";
import { DubApiError, handleAndReturnErrorResponse } from "@/lib/errors";
import { bulkCreateLinksBodySchema } from "@/lib/zod/schemas/links";
=======
>>>>>>> 77c2d079

// POST /api/links/bulk – bulk create up to 100 links
export const POST = withAuth(
  async ({ req, headers, session, project }) => {
    try {
      // TODO: Not sure this check is necessary, the project should always present
      // if (!project) {
      //   return new Response(
      //     "Missing project. Bulk link creation is only available for custom domain projects.",
      //     { status: 400, headers },
      //   );
      // }

      const links = bulkCreateLinksBodySchema.parse(await req.json());

      if (
        project.linksUsage + links.length > project.linksLimit &&
        (project.plan === "free" || project.plan === "pro")
      ) {
        throw new DubApiError({
          code: "exceeded_limit",
          message: exceededLimitError({
            plan: project.plan,
            limit: project.linksLimit,
            type: "links",
          }),
        });
      }

      const processedLinks = await Promise.all(
        links.map(async (link) =>
          processLink({ payload: link, project, session, bulk: true }),
        ),
      );

      const validLinks = processedLinks
        .filter(({ error }) => !error)
        .map(({ link }) => link);

      const errors = processedLinks
        .filter(({ error }) => error)
        .map(({ link, error }) => ({
          link,
          error,
        }));

<<<<<<< HEAD
      const validLinksResponse =
        validLinks.length > 0 ? await bulkCreateLinks(validLinks) : [];
=======
    const validLinksResponse =
      validLinks.length > 0 ? await bulkCreateLinks({ links: validLinks }) : [];
>>>>>>> 77c2d079

      return NextResponse.json([...validLinksResponse, ...errors], { headers });
    } catch (err) {
      return handleAndReturnErrorResponse(err, headers);
    }
  },
  {
    needNotExceededLinks: true,
    requiredPlan: ["pro", "business", "enterprise"],
  },
);<|MERGE_RESOLUTION|>--- conflicted
+++ resolved
@@ -2,70 +2,69 @@
 import { bulkCreateLinks, processLink } from "@/lib/api/links";
 import { withAuth } from "@/lib/auth";
 import { NextResponse } from "next/server";
-<<<<<<< HEAD
-import { exceededLimitError } from "@/lib/api/errors";
-import { DubApiError, handleAndReturnErrorResponse } from "@/lib/errors";
-import { bulkCreateLinksBodySchema } from "@/lib/zod/schemas/links";
-=======
->>>>>>> 77c2d079
 
 // POST /api/links/bulk – bulk create up to 100 links
 export const POST = withAuth(
   async ({ req, headers, session, project }) => {
+    if (!project) {
+      return new Response(
+        "Missing project. Bulk link creation is only available for custom domain projects.",
+        { status: 400, headers },
+      );
+    }
+    let links = [];
     try {
-      // TODO: Not sure this check is necessary, the project should always present
-      // if (!project) {
-      //   return new Response(
-      //     "Missing project. Bulk link creation is only available for custom domain projects.",
-      //     { status: 400, headers },
-      //   );
-      // }
+      links = await req.json();
+      if (!Array.isArray(links)) {
+        throw new Error("Invalid request body.");
+      }
+    } catch (e) {
+      return new Response("Invalid request body.", { status: 400, headers });
+    }
+    if (links.length === 0) {
+      return new Response("No links created.", { status: 304, headers });
+    }
+    if (links.length > 100) {
+      return new Response("You can only create up to 100 links at a time.", {
+        status: 400,
+        headers,
+      });
+    }
+    if (
+      project.linksUsage + links.length > project.linksLimit &&
+      (project.plan === "free" || project.plan === "pro")
+    ) {
+      return new Response(
+        exceededLimitError({
+          plan: project.plan,
+          limit: project.linksLimit,
+          type: "links",
+        }),
+        { status: 403, headers },
+      );
+    }
 
-      const links = bulkCreateLinksBodySchema.parse(await req.json());
+    const processedLinks = await Promise.all(
+      links.map(async (link) =>
+        processLink({ payload: link, project, session, bulk: true }),
+      ),
+    );
 
-      if (
-        project.linksUsage + links.length > project.linksLimit &&
-        (project.plan === "free" || project.plan === "pro")
-      ) {
-        throw new DubApiError({
-          code: "exceeded_limit",
-          message: exceededLimitError({
-            plan: project.plan,
-            limit: project.linksLimit,
-            type: "links",
-          }),
-        });
-      }
+    const validLinks = processedLinks
+      .filter(({ error }) => !error)
+      .map(({ link }) => link);
 
-      const processedLinks = await Promise.all(
-        links.map(async (link) =>
-          processLink({ payload: link, project, session, bulk: true }),
-        ),
-      );
+    const errors = processedLinks
+      .filter(({ error }) => error)
+      .map(({ link, error }) => ({
+        link,
+        error,
+      }));
 
-      const validLinks = processedLinks
-        .filter(({ error }) => !error)
-        .map(({ link }) => link);
-
-      const errors = processedLinks
-        .filter(({ error }) => error)
-        .map(({ link, error }) => ({
-          link,
-          error,
-        }));
-
-<<<<<<< HEAD
-      const validLinksResponse =
-        validLinks.length > 0 ? await bulkCreateLinks(validLinks) : [];
-=======
     const validLinksResponse =
       validLinks.length > 0 ? await bulkCreateLinks({ links: validLinks }) : [];
->>>>>>> 77c2d079
 
-      return NextResponse.json([...validLinksResponse, ...errors], { headers });
-    } catch (err) {
-      return handleAndReturnErrorResponse(err, headers);
-    }
+    return NextResponse.json([...validLinksResponse, ...errors], { headers });
   },
   {
     needNotExceededLinks: true,
