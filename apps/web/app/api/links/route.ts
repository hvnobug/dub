--- conflicted
+++ resolved
@@ -67,19 +67,11 @@
         }
       }
 
-<<<<<<< HEAD
       const { link, error, code } = await processLink({
         payload: body as LinkProps,
         project,
-        session,
+        userId: session.user.id,
       });
-=======
-    const { link, error, status } = await processLink({
-      payload: body,
-      project,
-      userId: session.user.id,
-    });
->>>>>>> 7f2779b6
 
       if (error) {
         throw new DubApiError({
