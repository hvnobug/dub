"use client";

import useWorkspace from "@/lib/swr/use-workspace";
import ConnectStripe from "@/ui/workspaces/connect-stripe";
import DeleteWorkspace from "@/ui/workspaces/delete-workspace";
import UploadLogo from "@/ui/workspaces/upload-logo";
import WorkspaceId from "@/ui/workspaces/workspace-id";
import { Form } from "@dub/ui";
import { useSession } from "next-auth/react";
import { useRouter } from "next/navigation";
import { toast } from "sonner";
import { mutate } from "swr";

export default function WorkspaceSettingsClient() {
  const router = useRouter();
<<<<<<< HEAD
  const { id, name, slug, isOwner, betaTester } = useWorkspace();
=======
  const { id, name, slug, isOwner } = useWorkspace();
  const { update } = useSession();
>>>>>>> 0d167b28

  return (
    <>
      <Form
        title="Workspace Name"
        description={`This is the name of your workspace on ${process.env.NEXT_PUBLIC_APP_NAME}.`}
        inputAttrs={{
          name: "name",
          defaultValue: name,
          placeholder: "My Workspace",
          maxLength: 32,
        }}
        helpText="Max 32 characters."
        {...(!isOwner && {
          disabledTooltip:
            "Only workspace owners can change the workspace name.",
        })}
        handleSubmit={(updateData) =>
          fetch(`/api/workspaces/${id}`, {
            method: "PATCH",
            headers: {
              "Content-Type": "application/json",
            },
            body: JSON.stringify(updateData),
          }).then(async (res) => {
            if (res.status === 200) {
              await Promise.all([
                mutate("/api/workspaces"),
                mutate(`/api/workspaces/${id}`),
              ]);
              toast.success("Successfully updated workspace name!");
            } else {
              const { error } = await res.json();
              toast.error(error.message);
            }
          })
        }
      />
      <Form
        title="Workspace Slug"
        description={`This is your workspace's unique slug on ${process.env.NEXT_PUBLIC_APP_NAME}.`}
        inputAttrs={{
          name: "slug",
          defaultValue: slug,
          placeholder: "my-workspace",
          pattern: "^[a-z0-9-]+$",
          maxLength: 48,
        }}
        helpText="Only lowercase letters, numbers, and dashes. Max 48 characters."
        {...(!isOwner && {
          disabledTooltip:
            "Only workspace owners can change the workspace slug.",
        })}
        handleSubmit={(data) =>
          fetch(`/api/workspaces/${id}`, {
            method: "PATCH",
            headers: {
              "Content-Type": "application/json",
            },
            body: JSON.stringify(data),
          }).then(async (res) => {
            if (res.status === 200) {
              const { slug: newSlug } = await res.json();
              await mutate("/api/workspaces");
              if (newSlug != slug) {
                router.push(`/${newSlug}/settings`);
                update();
              }
              toast.success("Successfully updated workspace slug!");
            } else {
              const { error } = await res.json();
              toast.error(error.message);
            }
          })
        }
      />
      <WorkspaceId />
      <UploadLogo />
      {betaTester && <ConnectStripe />}
      <DeleteWorkspace />
    </>
  );
}<|MERGE_RESOLUTION|>--- conflicted
+++ resolved
@@ -13,12 +13,8 @@
 
 export default function WorkspaceSettingsClient() {
   const router = useRouter();
-<<<<<<< HEAD
   const { id, name, slug, isOwner, betaTester } = useWorkspace();
-=======
-  const { id, name, slug, isOwner } = useWorkspace();
   const { update } = useSession();
->>>>>>> 0d167b28
 
   return (
     <>
