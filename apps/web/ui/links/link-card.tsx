import useDomains from "@/lib/swr/use-domains";
import useProject from "@/lib/swr/use-project";
import { LinkWithTagsProps, TagProps, UserProps } from "@/lib/types";
import TagBadge from "@/ui/links/tag-badge";
import { useAddEditLinkModal } from "@/ui/modals/add-edit-link-modal";
import { useArchiveLinkModal } from "@/ui/modals/archive-link-modal";
import { useDeleteLinkModal } from "@/ui/modals/delete-link-modal";
import { useLinkQRModal } from "@/ui/modals/link-qr-modal";
import { Chart, Delete, ThreeDots } from "@/ui/shared/icons";
import {
  Avatar,
  BadgeTooltip,
  BlurImage,
  Button,
  CopyButton,
  IconMenu,
  NumberTooltip,
  Popover,
  SimpleTooltipContent,
  Tooltip,
  TooltipContent,
  useIntersectionObserver,
  useRouterStuff,
} from "@dub/ui";
import { LinkifyTooltipContent } from "@dub/ui/src/tooltip";
import {
  GOOGLE_FAVICON_URL,
  HOME_DOMAIN,
  cn,
  fetcher,
  getApexDomain,
  isDubDomain,
  linkConstructor,
  nFormatter,
  timeAgo,
} from "@dub/utils";
import {
  Archive,
  CopyPlus,
  Edit3,
  EyeOff,
  FolderInput,
  Mail,
  MessageCircle,
  QrCode,
  TimerOff,
  Lock,
<<<<<<< HEAD
  Globe,
=======
  Copy,
  CopyCheck,
>>>>>>> 31691ffb
} from "lucide-react";
import Link from "next/link";
import { useParams } from "next/navigation";
import punycode from "punycode/";
import { useEffect, useMemo, useRef, useState } from "react";
import { toast } from "sonner";
import useSWR, { mutate } from "swr";
import { useTransferLinkModal } from "../modals/transfer-link-modal";

export default function LinkCard({
  props,
}: {
  props: LinkWithTagsProps & {
    user: UserProps;
  };
}) {
  const {
    id,
    key,
    domain,
    url,
    rewrite,
    password,
    expiresAt,
    createdAt,
    lastClicked,
    archived,
    tags,
    comments,
    user,
  } = props;

  const [primaryTags, additionalTags] = useMemo(() => {
    const primaryTagsCount = 1;

    return [
      tags.filter((_, idx) => idx < primaryTagsCount),
      tags.filter((_, idx) => idx >= primaryTagsCount),
    ];
  }, [tags]);

  const apexDomain = getApexDomain(url);

  const params = useParams() as { slug?: string };
  const { slug } = params;

  const { exceededClicks } = useProject();
  const { verified, loading } = useDomains({ domain });

  const linkRef = useRef<any>();
  const entry = useIntersectionObserver(linkRef, {});
  const isVisible = !!entry?.isIntersecting;

  const { data: clicks } = useSWR<number>(
    // only fetch clicks if the link is visible and there's a slug and the usage is not exceeded
    isVisible &&
      slug &&
      !exceededClicks &&
      `/api/analytics/clicks?projectSlug=${slug}&domain=${domain}&key=${key}`,
    fetcher,
    {
      fallbackData: props.clicks,
      dedupingInterval: 60000,
    },
  );

  const { setShowLinkQRModal, LinkQRModal } = useLinkQRModal({
    props,
  });
  const { setShowAddEditLinkModal, AddEditLinkModal } = useAddEditLinkModal({
    props,
  });

  // Duplicate link Modal
  const {
    id: _,
    createdAt: __,
    updatedAt: ___,
    userId: ____,
    ...propsToDuplicate
  } = props;
  const {
    setShowAddEditLinkModal: setShowDuplicateLinkModal,
    AddEditLinkModal: DuplicateLinkModal,
  } = useAddEditLinkModal({
    // @ts-expect-error
    duplicateProps: {
      ...propsToDuplicate,
      key: `${key}-copy`,
      clicks: 0,
    },
  });

  const expired = expiresAt && new Date(expiresAt) < new Date();

  const { setShowArchiveLinkModal, ArchiveLinkModal } = useArchiveLinkModal({
    props,
    archived: !archived,
  });
  const { setShowTransferLinkModal, TransferLinkModal } = useTransferLinkModal({
    props,
  });
  const { setShowDeleteLinkModal, DeleteLinkModal } = useDeleteLinkModal({
    props,
  });
  const [openPopover, setOpenPopover] = useState(false);
  const [selected, setSelected] = useState(false);

  useEffect(() => {
    // if there's an existing modal backdrop and the link is selected, unselect it
    const existingModalBackdrop = document.getElementById("modal-backdrop");
    if (existingModalBackdrop && selected) {
      setSelected(false);
    }
  }, [selected]);

  const handlClickOnLinkCard = (e: any) => {
    // Check if the clicked element is a linkRef or one of its descendants
    const isLinkCardClick =
      linkRef.current && linkRef.current.contains(e.target);

    // Check if the clicked element is an <a> or <button> element
    const isExcludedElement =
      e.target.tagName.toLowerCase() === "a" ||
      e.target.tagName.toLowerCase() === "button";

    if (isLinkCardClick && !isExcludedElement) {
      setSelected(!selected);
    } else {
      setSelected(false);
    }
  };

  useEffect(() => {
    if (isVisible) {
      document.addEventListener("click", handlClickOnLinkCard);
    }
    return () => {
      document.removeEventListener("click", handlClickOnLinkCard);
    };
  }, [handlClickOnLinkCard]);

  const [copiedLinkId, setCopiedLinkId] = useState(false);

  const copyLinkId = () => {
    navigator.clipboard.writeText(id);
    setCopiedLinkId(true);
    toast.success("Link ID copied!");
    setTimeout(() => setCopiedLinkId(false), 3000);
  };

  const onKeyDown = (e: any) => {
    // only run shortcut logic if:
    // - usage is not exceeded
    // - link is selected or the 3 dots menu is open
    // - the key pressed is one of the shortcuts
    // - there is no existing modal backdrop
    if (
      (selected || openPopover) &&
      ["e", "d", "q", "a", "t", "i", "x"].includes(e.key)
    ) {
      setSelected(false);
      e.preventDefault();
      switch (e.key) {
        case "e":
          setShowAddEditLinkModal(true);
          break;
        case "d":
          setShowDuplicateLinkModal(true);
          break;
        case "q":
          setShowLinkQRModal(true);
          break;
        case "a":
          setShowArchiveLinkModal(true);
          break;
        case "t":
          if (isDubDomain(domain)) {
            setShowTransferLinkModal(true);
          }
          break;
        case "i":
          copyLinkId();
          break;
        case "x":
          setShowDeleteLinkModal(true);
          break;
      }
    }
  };

  useEffect(() => {
    document.addEventListener("keydown", onKeyDown);
    return () => {
      document.removeEventListener("keydown", onKeyDown);
    };
  }, [onKeyDown]);

  return (
    <li
      ref={linkRef}
      className={`${
        selected ? "border-black" : "border-gray-50"
      } relative rounded-lg border-2 bg-white p-3 pr-1 shadow transition-all hover:shadow-md sm:p-4`}
    >
      {isVisible && (
        <>
          <LinkQRModal />
          <AddEditLinkModal />
          <DuplicateLinkModal />
          <ArchiveLinkModal />
          <TransferLinkModal />
          <DeleteLinkModal />
        </>
      )}
      <div className="relative flex items-center justify-between">
        <div className="relative flex shrink items-center">
          {archived || expired ? (
            <Tooltip
              content={
                archived
                  ? "This link is archived. It will still work, but won't be shown in your dashboard."
                  : "This link has expired. It will still show up in your dashboard, but users will get an 'Expired Link' page when they click on it."
              }
            >
              <div className="flex h-8 w-8 items-center justify-center rounded-full bg-gray-300 px-0 sm:h-10 sm:w-10">
                {archived ? (
                  <Archive className="h-4 w-4 text-gray-500 sm:h-5 sm:w-5" />
                ) : (
                  <TimerOff className="h-4 w-4 text-gray-500 sm:h-5 sm:w-5" />
                )}
              </div>
            </Tooltip>
          ) : apexDomain ? (
            <BlurImage
              src={`${GOOGLE_FAVICON_URL}${apexDomain}`}
              alt={apexDomain}
              className="h-8 w-8 rounded-full sm:h-10 sm:w-10"
              width={20}
              height={20}
            />
          ) : (
            <div className="flex h-8 w-8 items-center justify-center rounded-full bg-gray-100 px-0 sm:h-10 sm:w-10">
              <Globe className="h-4 w-4 text-gray-600 sm:h-5 sm:w-5" />
            </div>
          )}
          {/* 
            Here, we're manually setting ml-* values because if we do space-x-* in the parent div, 
            it messes up the tooltip positioning.
          */}
          <div className="ml-2 sm:ml-4">
            <div className="flex max-w-fit flex-wrap items-center gap-x-2">
              {!verified && !loading ? (
                <Tooltip
                  content={
                    <TooltipContent
                      title="Your branded links won't work until you verify your domain."
                      cta="Verify your domain"
                      href={`/${slug}/domains`}
                    />
                  }
                >
                  <div className="max-w-[140px] -translate-x-2 cursor-not-allowed truncate text-sm font-semibold text-gray-400 line-through sm:max-w-[300px] sm:text-base md:max-w-[360px] xl:max-w-[500px]">
                    {linkConstructor({
                      key,
                      domain: punycode.toUnicode(domain || ""),
                      pretty: true,
                    })}
                  </div>
                </Tooltip>
              ) : (
                <a
                  className={cn(
                    "max-w-[140px] truncate text-sm font-semibold text-blue-800 sm:max-w-[300px] sm:text-base md:max-w-[360px] xl:max-w-[500px]",
                    {
                      "text-gray-500": archived || expired,
                    },
                  )}
                  href={linkConstructor({ key, domain })}
                  target="_blank"
                  rel="noreferrer"
                >
                  {linkConstructor({
                    key,
                    domain: punycode.toUnicode(domain || ""),
                    pretty: true,
                  })}
                </a>
              )}
              <CopyButton value={linkConstructor({ key, domain })} />
              {comments && (
                <Tooltip
                  content={
                    <LinkifyTooltipContent>{comments}</LinkifyTooltipContent>
                  }
                >
                  <button
                    onClick={() => {
                      setShowAddEditLinkModal(true);
                    }}
                    className="group rounded-full bg-gray-100 p-1.5 transition-all duration-75 hover:scale-105 active:scale-100"
                  >
                    <MessageCircle className="h-3.5 w-3.5 text-gray-700" />
                  </button>
                </Tooltip>
              )}
              {primaryTags.map((tag) => (
                <TagButton {...tag} />
              ))}
              {additionalTags.length > 0 && (
                <BadgeTooltip
                  content={
                    <div className="flex flex-wrap gap-1.5 p-3">
                      {additionalTags.map((tag) => (
                        <TagButton {...tag} />
                      ))}
                    </div>
                  }
                  side="top"
                >
                  +{additionalTags.length}
                </BadgeTooltip>
              )}
            </div>
            <div className="flex max-w-fit items-center space-x-1">
              <Tooltip
                content={
                  <div className="w-full p-4">
                    <Avatar user={user} className="h-10 w-10" />
                    <div className="mt-2 flex items-center space-x-1.5">
                      <p className="text-sm font-semibold text-gray-700">
                        {user?.name || user?.email || "Anonymous User"}
                      </p>
                      {!slug && // this is only shown in admin mode (where there's no slug)
                        user?.email && (
                          <CopyButton
                            value={user.email}
                            icon={Mail}
                            className="[&>*]:h-3 [&>*]:w-3"
                          />
                        )}
                    </div>
                    <p className="mt-1 text-xs text-gray-500">
                      Created{" "}
                      {new Date(createdAt).toLocaleDateString("en-us", {
                        month: "short",
                        day: "numeric",
                        year: "numeric",
                      })}
                    </p>
                  </div>
                }
              >
                {/* Without the wrapping div, the Tooltip won't be triggered for some reason */}
                <div className="w-4">
                  <Avatar user={user} className="h-4 w-4" />
                </div>
              </Tooltip>
              <p>•</p>
              <p
                className="whitespace-nowrap text-sm text-gray-500"
                suppressHydrationWarning
              >
                {timeAgo(createdAt)}
              </p>
              <p className="xs:block hidden">•</p>
              {rewrite && (
                <Tooltip
                  content={
                    <SimpleTooltipContent
                      title="This link is cloaked. Your users will only see the short link in the browser address bar."
                      cta="Learn more."
                      href={`${HOME_DOMAIN}/help/article/link-cloaking`}
                    />
                  }
                >
                  <EyeOff className="xs:block hidden h-4 w-4 text-gray-500" />
                </Tooltip>
              )}
              {password && (
                <Tooltip
                  content={
                    <SimpleTooltipContent
                      title="This link is password-protected."
                      cta="Learn more."
                      href={`${HOME_DOMAIN}/help/article/password-protected-links`}
                    />
                  }
                >
                  <Lock className="xs:block hidden h-4 w-4 text-gray-500" />
                </Tooltip>
              )}
              <a
                href={url}
                target="_blank"
                rel="noopener noreferrer"
                className="xs:block hidden max-w-[140px] truncate text-sm font-medium text-gray-700 underline-offset-2 hover:underline sm:max-w-[300px] md:max-w-[360px] xl:max-w-[420px]"
              >
                {url}
              </a>
            </div>
          </div>
        </div>

        <div className="flex items-center space-x-2">
          <NumberTooltip value={clicks} lastClicked={lastClicked}>
            <Link
              href={`/${slug}/analytics?domain=${domain}&key=${key}`}
              className="flex items-center space-x-1 rounded-md bg-gray-100 px-2 py-0.5 transition-all duration-75 hover:scale-105 active:scale-100"
            >
              <Chart className="h-4 w-4" />
              <p className="whitespace-nowrap text-sm text-gray-500">
                {nFormatter(clicks)}
                <span className="ml-1 hidden sm:inline-block">clicks</span>
              </p>
            </Link>
          </NumberTooltip>
          <Popover
            content={
              <div className="grid w-full gap-px p-2 sm:w-48">
                <Button
                  text="Edit"
                  variant="outline"
                  onClick={() => {
                    setOpenPopover(false);
                    setShowAddEditLinkModal(true);
                  }}
                  icon={<Edit3 className="h-4 w-4" />}
                  shortcut="E"
                  className="h-9 px-2 font-medium"
                />
                <Button
                  text="Duplicate"
                  variant="outline"
                  onClick={() => {
                    setOpenPopover(false);
                    setShowDuplicateLinkModal(true);
                  }}
                  icon={<CopyPlus className="h-4 w-4" />}
                  shortcut="D"
                  className="h-9 px-2 font-medium"
                />
                <Button
                  text="QR Code"
                  variant="outline"
                  onClick={() => {
                    setOpenPopover(false);
                    setShowLinkQRModal(true);
                  }}
                  icon={<QrCode className="h-4 w-4" />}
                  shortcut="Q"
                  className="h-9 px-2 font-medium"
                />
                <Button
                  text={archived ? "Unarchive" : "Archive"}
                  variant="outline"
                  onClick={() => {
                    setOpenPopover(false);
                    setShowArchiveLinkModal(true);
                  }}
                  icon={<Archive className="h-4 w-4" />}
                  shortcut="A"
                  className="h-9 px-2 font-medium"
                />
                {isDubDomain(domain) && (
                  <Button
                    text="Transfer"
                    variant="outline"
                    onClick={() => {
                      setOpenPopover(false);
                      setShowTransferLinkModal(true);
                    }}
                    icon={<FolderInput className="h-4 w-4" />}
                    shortcut="T"
                    className="h-9 px-2 font-medium"
                  />
                )}
                <Button
                  text="Copy Link ID"
                  variant="outline"
                  onClick={() => copyLinkId()}
                  icon={
                    copiedLinkId ? (
                      <CopyCheck className="h-4 w-4" />
                    ) : (
                      <Copy className="h-4 w-4" />
                    )
                  }
                  shortcut="I"
                  className="h-9 px-2 font-medium"
                />
                <Button
                  text="Delete"
                  variant="danger-outline"
                  onClick={() => {
                    setOpenPopover(false);
                    setShowDeleteLinkModal(true);
                  }}
                  icon={<Delete className="h-4 w-4" />}
                  shortcut="X"
                  className="h-9 px-2 font-medium"
                />
                {!slug && ( // this is only shown in admin mode (where there's no slug)
                  <button
                    onClick={() => {
                      window.confirm(
                        "Are you sure you want to ban this link? It will blacklist the domain and prevent any links from that domain from being created.",
                      ) &&
                        (setOpenPopover(false),
                        toast.promise(
                          fetch(`/api/admin/links/${id}/ban`, {
                            method: "DELETE",
                          }).then(async () => {
                            await mutate(
                              (key) =>
                                typeof key === "string" &&
                                key.startsWith("/api/admin/links"),
                              undefined,
                              { revalidate: true },
                            );
                          }),
                          {
                            loading: "Banning link...",
                            success: "Link banned!",
                            error: "Error banning link.",
                          },
                        ));
                    }}
                    className="group flex w-full items-center justify-between rounded-md p-2 text-left text-sm font-medium text-red-600 transition-all duration-75 hover:bg-red-600 hover:text-white"
                  >
                    <IconMenu
                      text="Ban"
                      icon={<Delete className="h-4 w-4" />}
                    />
                    <kbd className="hidden rounded bg-red-100 px-2 py-0.5 text-xs font-light text-red-600 transition-all duration-75 group-hover:bg-red-500 group-hover:text-white sm:inline-block">
                      B
                    </kbd>
                  </button>
                )}
              </div>
            }
            align="end"
            openPopover={openPopover}
            setOpenPopover={setOpenPopover}
          >
            <button
              type="button"
              onClick={() => {
                setOpenPopover(!openPopover);
              }}
              className="rounded-md px-1 py-2 transition-all duration-75 hover:bg-gray-100 active:bg-gray-200"
            >
              <span className="sr-only">Edit</span>
              <ThreeDots className="h-5 w-5 text-gray-500" />
            </button>
          </Popover>
        </div>
      </div>
    </li>
  );
}

function TagButton(tag: TagProps) {
  const { queryParams } = useRouterStuff();

  return (
    <button
      onClick={() => {
        queryParams({
          set: {
            tagId: tag.id,
          },
        });
      }}
      className="transition-all duration-75 hover:scale-105 active:scale-100"
    >
      <TagBadge {...tag} withIcon />
    </button>
  );
}<|MERGE_RESOLUTION|>--- conflicted
+++ resolved
@@ -45,12 +45,9 @@
   QrCode,
   TimerOff,
   Lock,
-<<<<<<< HEAD
   Globe,
-=======
   Copy,
   CopyCheck,
->>>>>>> 31691ffb
 } from "lucide-react";
 import Link from "next/link";
 import { useParams } from "next/navigation";
