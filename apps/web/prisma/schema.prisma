--- conflicted
+++ resolved
@@ -311,11 +311,7 @@
   project          Project @relation(fields: [projectId], references: [id], onDelete: Cascade)
   projectId        String
   projectConnectId String
-<<<<<<< HEAD
-  stripeCustomerId String?
-=======
   stripeCustomerId String? @unique
->>>>>>> 07d0eb3a
 
   createdAt DateTime @default(now())
   updatedAt DateTime @updatedAt
@@ -325,7 +321,6 @@
   @@index(projectId)
   @@index(projectConnectId)
   @@index(externalId)
-  @@index(stripeCustomerId)
 }
 
 model jackson_index {
