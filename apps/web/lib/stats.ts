--- conflicted
+++ resolved
@@ -96,15 +96,10 @@
   ...rest
 }: {
   projectId?: string;
-<<<<<<< HEAD
-  domain: string;
-  key?: string | undefined;
-=======
   linkId?: string;
   domain?: string;
->>>>>>> 77c2d079
   endpoint: string;
-  interval?: keyof typeof intervalData | undefined | string;
+  interval?: string;
 } & {
   [key in typeof VALID_STATS_FILTERS[number]]: string;
 }) => {
