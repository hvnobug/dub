import { detectBot, getFinalUrl, parse } from "@/lib/middleware/utils";
import { recordClick } from "@/lib/tinybird";
import { formatRedisLink, ratelimit, redis } from "@/lib/upstash";
import {
  DUB_HEADERS,
  LEGAL_PROJECT_ID,
  LOCALHOST_GEO_DATA,
  LOCALHOST_IP,
} from "@dub/utils";
import { ipAddress } from "@vercel/edge";
import {
  NextFetchEvent,
  NextRequest,
  NextResponse,
  userAgent,
} from "next/server";
import { isBlacklistedReferrer } from "../edge-config";
import { getLinkViaEdge } from "../planetscale";
import { RedisLinkProps } from "../types";

export default async function LinkMiddleware(
  req: NextRequest,
  ev: NextFetchEvent,
) {
  let { domain, fullKey: key } = parse(req);

  if (!domain || !key) {
    return NextResponse.next();
  }

  // links on Dub are case insensitive by default
  key = key.toLowerCase();

  if (
    process.env.NODE_ENV !== "development" &&
    domain === "dub.sh" &&
    key === "try"
  ) {
    if (await isBlacklistedReferrer(req.headers.get("referer"))) {
      return new Response("Don't DDoS me pls 🥺", { status: 429 });
    }
    const ip = ipAddress(req) || LOCALHOST_IP;
    const { success } = await ratelimit(10, "1 d").limit(
      `${ip}:${domain}:${key}`,
    );

    if (!success) {
      return new Response("Don't DDoS me pls 🥺", { status: 429 });
    }
  }

  const inspectMode = key.endsWith("+");
  // if inspect mode is enabled, remove the trailing `+` from the key
  if (inspectMode) {
    key = key.slice(0, -1);
  }

  let link = await redis.hget<RedisLinkProps>(domain, key);

  if (!link) {
    const linkData = await getLinkViaEdge(domain, key);

    if (!linkData) {
      // short link not found, redirect to root
      // TODO: log 404s (https://github.com/dubinc/dub/issues/559)
      return NextResponse.redirect(new URL("/", req.url), DUB_HEADERS);
    }

    // format link to fit the RedisLinkProps interface
    link = await formatRedisLink(linkData as any);

    ev.waitUntil(
      redis.hset(domain, {
        [key]: link,
      }),
    );
  }

  const {
    id,
    url,
    password,
    proxy,
    rewrite,
    iframeable,
    expiresAt,
    ios,
    android,
    geo,
  } = link;

  // only show inspect modal if the link is not password protected
  if (inspectMode && !password) {
    return NextResponse.rewrite(
      new URL(`/inspect/${domain}/${encodeURIComponent(key)}+`, req.url),
    );
  }

  // if the link is password protected
  if (password) {
    const pw = req.nextUrl.searchParams.get("pw");

    // rewrite to auth page (/protected/[domain]/[key]) if:
    // - no `pw` param is provided
    // - the `pw` param is incorrect
    // this will also ensure that no clicks are tracked unless the password is correct
    if (!pw || (await getLinkViaEdge(domain, key))?.password !== pw) {
      return NextResponse.rewrite(
        new URL(`/protected/${domain}/${encodeURIComponent(key)}`, req.url),
      );
    } else if (pw) {
      // strip it from the URL if it's correct
      req.nextUrl.searchParams.delete("pw");
    }
  }

  // if the link is banned
  if (link.projectId === LEGAL_PROJECT_ID) {
    return NextResponse.rewrite(new URL("/banned", req.url));
  }

  // if the link has expired
  if (expiresAt && new Date(expiresAt) < new Date()) {
    return NextResponse.rewrite(new URL("/expired", req.url));
  }

  const searchParams = req.nextUrl.searchParams;
  // only track the click when there is no `dub-no-track` header or query param
  if (
    !(
      req.headers.get("dub-no-track") ||
      searchParams.get("dub-no-track") === "1"
    )
  ) {
<<<<<<< HEAD
    ev.waitUntil(
      recordClick({
        req,
        id,
        domain,
        key,
        url: getFinalUrl(url, { req }),
        projectId,
      }),
    );
=======
    ev.waitUntil(recordClick({ req, id, domain, key, url }));
>>>>>>> 7f083ad8
  }

  const isBot = detectBot(req);

  const { country } =
    process.env.VERCEL === "1" && req.geo ? req.geo : LOCALHOST_GEO_DATA;

  // rewrite to proxy page (/proxy/[domain]/[key]) if it's a bot and proxy is enabled
  if (isBot && proxy) {
    return NextResponse.rewrite(
      new URL(`/proxy/${domain}/${encodeURIComponent(key)}`, req.url),
    );

    // rewrite to target URL if link cloaking is enabled
  } else if (rewrite) {
    if (iframeable) {
      return NextResponse.rewrite(
        new URL(`/rewrite/${encodeURIComponent(url)}`, req.url),
        DUB_HEADERS,
      );
    } else {
      // if link is not iframeable, use Next.js rewrite instead
      return NextResponse.rewrite(url, DUB_HEADERS);
    }

    // redirect to iOS link if it is specified and the user is on an iOS device
  } else if (ios && userAgent(req).os?.name === "iOS") {
    return NextResponse.redirect(getFinalUrl(ios, { req }), DUB_HEADERS);

    // redirect to Android link if it is specified and the user is on an Android device
  } else if (android && userAgent(req).os?.name === "Android") {
    return NextResponse.redirect(getFinalUrl(android, { req }), DUB_HEADERS);

    // redirect to geo-specific link if it is specified and the user is in the specified country
  } else if (geo && country && country in geo) {
    return NextResponse.redirect(
      getFinalUrl(geo[country], { req }),
      DUB_HEADERS,
    );

    // regular redirect
  } else {
    return NextResponse.redirect(getFinalUrl(url, { req }), DUB_HEADERS);
  }
}<|MERGE_RESOLUTION|>--- conflicted
+++ resolved
@@ -132,20 +132,9 @@
       searchParams.get("dub-no-track") === "1"
     )
   ) {
-<<<<<<< HEAD
     ev.waitUntil(
-      recordClick({
-        req,
-        id,
-        domain,
-        key,
-        url: getFinalUrl(url, { req }),
-        projectId,
-      }),
+      recordClick({ req, id, domain, key, url: getFinalUrl(url, { req }) }),
     );
-=======
-    ev.waitUntil(recordClick({ req, id, domain, key, url }));
->>>>>>> 7f083ad8
   }
 
   const isBot = detectBot(req);
