--- conflicted
+++ resolved
@@ -88,18 +88,6 @@
     android,
     geo,
     projectId,
-<<<<<<< HEAD
-    banned,
-  } = response || {};
-
-  if (url) {
-    // only show inspect modal if the link is not password protected
-    if (inspectMode && !password) {
-      return NextResponse.rewrite(
-        new URL(`/inspect/${domain}/${encodeURIComponent(key)}`, req.url),
-      );
-    }
-=======
   } = link;
 
   // only show inspect modal if the link is not password protected
@@ -108,7 +96,6 @@
       new URL(`/inspect/${domain}/${encodeURIComponent(key)}+`, req.url),
     );
   }
->>>>>>> 129dd34a
 
   // if the link is password protected
   if (password) {
@@ -133,34 +120,10 @@
     return NextResponse.rewrite(new URL("/banned", req.url));
   }
 
-<<<<<<< HEAD
-    const searchParams = req.nextUrl.searchParams;
-    // only track the click when:
-    // - the `dub-no-track` header is not set
-    // - the `__dub_no_track` query param is not set
-    if (
-      !(
-        req.headers.get("dub-no-track") ||
-        searchParams.get("__dub_no_track") === "1"
-      )
-    ) {
-      ev.waitUntil(
-        recordClick({
-          req,
-          domain,
-          key,
-          url: getFinalUrl(url, { req }),
-          id,
-          projectId,
-        }),
-      );
-    }
-=======
   // if the link has expired
   if (expiresAt && new Date(expiresAt) < new Date()) {
     return NextResponse.rewrite(new URL("/expired", req.url));
   }
->>>>>>> 129dd34a
 
   const searchParams = req.nextUrl.searchParams;
   // only track the click when there is no `dub-no-track` header or query param
@@ -170,7 +133,16 @@
       searchParams.get("dub-no-track") === "1"
     )
   ) {
-    ev.waitUntil(recordClick({ req, id, domain, key, projectId }));
+    ev.waitUntil(
+      recordClick({
+        req,
+        id,
+        domain,
+        key,
+        url: getFinalUrl(url, { req }),
+        projectId,
+      }),
+    );
   }
 
   const isBot = detectBot(req);
@@ -178,32 +150,6 @@
   const { country } =
     process.env.VERCEL === "1" && req.geo ? req.geo : LOCALHOST_GEO_DATA;
 
-<<<<<<< HEAD
-      // rewrite to destination URL if link cloaking is enabled
-    } else if (rewrite) {
-      if (iframeable) {
-        return NextResponse.rewrite(
-          new URL(`/rewrite/${url}`, req.url),
-          DUB_HEADERS,
-        );
-      } else {
-        // if link is not iframeable, use Next.js rewrite instead
-        return NextResponse.rewrite(decodeURIComponent(url), DUB_HEADERS);
-      }
-
-      // redirect to iOS link if it is specified and the user is on an iOS device
-    } else if (ios && userAgent(req).os?.name === "iOS") {
-      return NextResponse.redirect(getFinalUrl(ios, { req }), DUB_HEADERS);
-
-      // redirect to Android link if it is specified and the user is on an Android device
-    } else if (android && userAgent(req).os?.name === "Android") {
-      return NextResponse.redirect(getFinalUrl(android, { req }), DUB_HEADERS);
-
-      // redirect to geo-specific link if it is specified and the user is in the specified country
-    } else if (geo && country && country in geo) {
-      return NextResponse.redirect(
-        getFinalUrl(geo[country], { req }),
-=======
   // rewrite to proxy page (/proxy/[domain]/[key]) if it's a bot and proxy is enabled
   if (isBot && proxy) {
     return NextResponse.rewrite(
@@ -215,16 +161,11 @@
     if (iframeable) {
       return NextResponse.rewrite(
         new URL(`/rewrite/${encodeURIComponent(url)}`, req.url),
->>>>>>> 129dd34a
         DUB_HEADERS,
       );
     } else {
-<<<<<<< HEAD
-      return NextResponse.redirect(getFinalUrl(url, { req }), DUB_HEADERS);
-=======
       // if link is not iframeable, use Next.js rewrite instead
       return NextResponse.rewrite(url, DUB_HEADERS);
->>>>>>> 129dd34a
     }
 
     // redirect to iOS link if it is specified and the user is on an iOS device
