import { DubApiError, handleAndReturnErrorResponse } from "@/lib/api/errors";
import { hashToken } from "@/lib/auth";
import prisma from "@/lib/prisma";
import { ratelimit } from "@/lib/upstash";
import { getSearchParams } from "@dub/utils";
<<<<<<< HEAD
import { ratelimit } from "../upstash";
import { Session, getSession } from "./utils";
=======
import { waitUntil } from "@vercel/functions";
import { Session, getSession, hashToken } from "./utils";
>>>>>>> 9ca1719d

export interface WithSessionHandler {
  ({
    req,
    params,
    searchParams,
    session,
  }: {
    req: Request;
    params: Record<string, string>;
    searchParams: Record<string, string>;
    session: Session;
  }): Promise<Response>;
}

export const withSession =
  (handler: WithSessionHandler) =>
  async (req: Request, { params }: { params: Record<string, string> }) => {
    try {
      let session: Session | undefined;
      let headers = {};

      const authorizationHeader = req.headers.get("Authorization");
      if (authorizationHeader) {
        if (!authorizationHeader.includes("Bearer ")) {
          throw new DubApiError({
            code: "bad_request",
            message:
              "Misconfigured authorization header. Did you forget to add 'Bearer '? Learn more: https://d.to/auth",
          });
        }
        const apiKey = authorizationHeader.replace("Bearer ", "");

        const hashedKey = await hashToken(apiKey);

        const user = await prisma.user.findFirst({
          where: {
            tokens: {
              some: {
                hashedKey,
              },
            },
          },
          select: {
            id: true,
            name: true,
            email: true,
          },
        });
        if (!user) {
          throw new DubApiError({
            code: "unauthorized",
            message: "Unauthorized: Invalid API key.",
          });
        }

        const { success, limit, reset, remaining } = await ratelimit(
          600,
          "1 m",
        ).limit(apiKey);

        headers = {
          "Retry-After": reset.toString(),
          "X-RateLimit-Limit": limit.toString(),
          "X-RateLimit-Remaining": remaining.toString(),
          "X-RateLimit-Reset": reset.toString(),
        };

        if (!success) {
          return new Response("Too many requests.", {
            status: 429,
            headers,
          });
        }
        waitUntil(
          prisma.token.update({
            where: {
              hashedKey,
            },
            data: {
              lastUsed: new Date(),
            },
          }),
        );
        session = {
          user: {
            id: user.id,
            name: user.name || "",
            email: user.email || "",
          },
        };
      } else {
        session = await getSession();
        if (!session?.user.id) {
          throw new DubApiError({
            code: "unauthorized",
            message: "Unauthorized: Login required.",
          });
        }
      }

      const searchParams = getSearchParams(req.url);
      return await handler({ req, params, searchParams, session });
    } catch (error) {
      return handleAndReturnErrorResponse(error);
    }
  };<|MERGE_RESOLUTION|>--- conflicted
+++ resolved
@@ -3,13 +3,8 @@
 import prisma from "@/lib/prisma";
 import { ratelimit } from "@/lib/upstash";
 import { getSearchParams } from "@dub/utils";
-<<<<<<< HEAD
-import { ratelimit } from "../upstash";
+import { waitUntil } from "@vercel/functions";
 import { Session, getSession } from "./utils";
-=======
-import { waitUntil } from "@vercel/functions";
-import { Session, getSession, hashToken } from "./utils";
->>>>>>> 9ca1719d
 
 export interface WithSessionHandler {
   ({
