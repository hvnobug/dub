--- conflicted
+++ resolved
@@ -136,22 +136,7 @@
       }
     }
 
-<<<<<<< HEAD
-    const authorizationHeader = req.headers.get("Authorization");
-    if (authorizationHeader) {
-      if (!authorizationHeader.includes("Bearer ")) {
-        return new Response(
-          "Misconfigured authorization header. Did you forget to add 'Bearer '? Learn more: https://d.to/auth ",
-          {
-            status: 400,
-          },
-        );
-      }
-      const apiKey = authorizationHeader.replace("Bearer ", "");
-
-=======
     if (apiKey) {
->>>>>>> 25a7e65a
       const url = new URL(req.url || "", API_DOMAIN);
 
       if (url.pathname.includes("/analytics")) {
