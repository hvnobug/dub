import { getDomainWithoutWWW, isIframeable } from "@dub/utils";
import { Ratelimit } from "@upstash/ratelimit";
import { Redis } from "@upstash/redis";
<<<<<<< HEAD
import { RedisLinkProps } from "./types";
=======
import {
  DomainProps,
  LinkProps,
  RedisDomainProps,
  RedisLinkProps,
} from "./types";
>>>>>>> 129dd34a

// Initiate Redis instance by connecting to REST URL
export const redis = new Redis({
  url: process.env.UPSTASH_REDIS_REST_URL || "",
  token: process.env.UPSTASH_REDIS_REST_TOKEN || "",
});

export const ratelimitRedis = new Redis({
  url:
    process.env.RATELIMIT_UPSTASH_REDIS_REST_URL ||
    process.env.UPSTASH_REDIS_REST_URL ||
    "",
  token:
    process.env.RATELIMIT_UPSTASH_REDIS_REST_TOKEN ||
    process.env.UPSTASH_REDIS_REST_TOKEN ||
    "",
});

// Create a new ratelimiter, that allows 10 requests per 10 seconds by default
export const ratelimit = (
  requests: number = 10,
  seconds:
    | `${number} ms`
    | `${number} s`
    | `${number} m`
    | `${number} h`
    | `${number} d` = "10 s",
) => {
  return new Ratelimit({
    redis: ratelimitRedis,
    limiter: Ratelimit.slidingWindow(requests, seconds),
    analytics: true,
    prefix: "dub",
  });
};

/**
 * Recording metatags that were generated via `/api/edge/metatags`
 * If there's an error, it will be logged to a separate redis list for debugging
 **/
export async function recordMetatags(url: string, error: boolean) {
  if (url === "https://github.com/dubinc/dub") {
    // don't log metatag generation for default URL
    return null;
  }

  if (error) {
    return await ratelimitRedis.zincrby("metatags-error-zset", 1, url);
  }

  const domain = getDomainWithoutWWW(url);
  return await ratelimitRedis.zincrby("metatags-zset", 1, domain);
}

<<<<<<< HEAD
/**
 * Update Redis data for a given link
 */

export const updateRedisLink = async ({
  domain,
  key,
  data,
}: {
  domain: string;
  key?: string;
  data: Partial<RedisLinkProps>;
}) => {
  const redisKey = key ? `${domain}:${key}` : `root:${domain}`;

  // RedisLinkProps is technically not the right type since
  // root:{domain} has a slightly different type, but it works
  const currentData = await redis.get<RedisLinkProps>(redisKey);
  if (!currentData) return null;

  // filter out properties that are false (e.g. password: false, proxy: false)
  Object.keys(currentData).forEach((key) => {
    if (!currentData[key as keyof RedisLinkProps]) {
      delete currentData[key as keyof RedisLinkProps];
    }
  });

  const newData = { ...currentData, ...data };
  return await redis.set<RedisLinkProps>(redisKey, newData);
};
=======
export async function formatRedisLink(
  link: LinkProps,
): Promise<RedisLinkProps> {
  const {
    id,
    domain,
    url,
    password,
    proxy,
    rewrite,
    expiresAt,
    ios,
    android,
    geo,
    projectId,
  } = link;
  const hasPassword = password && password.length > 0 ? true : false;

  return {
    id,
    url,
    ...(hasPassword && { password: true }),
    ...(proxy && { proxy: true }),
    ...(rewrite && {
      rewrite: true,
      iframeable: await isIframeable({ url, requestDomain: domain }),
    }),
    ...(expiresAt && { expiresAt: new Date(expiresAt) }),
    ...(ios && { ios }),
    ...(android && { android }),
    ...(geo && { geo: geo as object }),
    ...(projectId && { projectId }), // projectId can be undefined for anonymous links
  };
}

export async function formatRedisDomain(
  domain: DomainProps,
): Promise<RedisDomainProps> {
  const { id, slug, target: url, type, projectId } = domain;

  return {
    id,
    ...(url && { url }), // on free plans you cannot set a root domain redirect, hence URL is undefined
    ...(url &&
      type === "rewrite" && {
        rewrite: true,
        iframeable: await isIframeable({ url, requestDomain: slug }),
      }),
    projectId,
  };
}
>>>>>>> 129dd34a
<|MERGE_RESOLUTION|>--- conflicted
+++ resolved
@@ -1,16 +1,12 @@
 import { getDomainWithoutWWW, isIframeable } from "@dub/utils";
 import { Ratelimit } from "@upstash/ratelimit";
 import { Redis } from "@upstash/redis";
-<<<<<<< HEAD
-import { RedisLinkProps } from "./types";
-=======
 import {
   DomainProps,
   LinkProps,
   RedisDomainProps,
   RedisLinkProps,
 } from "./types";
->>>>>>> 129dd34a
 
 // Initiate Redis instance by connecting to REST URL
 export const redis = new Redis({
@@ -65,38 +61,6 @@
   return await ratelimitRedis.zincrby("metatags-zset", 1, domain);
 }
 
-<<<<<<< HEAD
-/**
- * Update Redis data for a given link
- */
-
-export const updateRedisLink = async ({
-  domain,
-  key,
-  data,
-}: {
-  domain: string;
-  key?: string;
-  data: Partial<RedisLinkProps>;
-}) => {
-  const redisKey = key ? `${domain}:${key}` : `root:${domain}`;
-
-  // RedisLinkProps is technically not the right type since
-  // root:{domain} has a slightly different type, but it works
-  const currentData = await redis.get<RedisLinkProps>(redisKey);
-  if (!currentData) return null;
-
-  // filter out properties that are false (e.g. password: false, proxy: false)
-  Object.keys(currentData).forEach((key) => {
-    if (!currentData[key as keyof RedisLinkProps]) {
-      delete currentData[key as keyof RedisLinkProps];
-    }
-  });
-
-  const newData = { ...currentData, ...data };
-  return await redis.set<RedisLinkProps>(redisKey, newData);
-};
-=======
 export async function formatRedisLink(
   link: LinkProps,
 ): Promise<RedisLinkProps> {
@@ -147,5 +111,4 @@
       }),
     projectId,
   };
-}
->>>>>>> 129dd34a
+}