import {
  isBlacklistedDomain,
  isBlacklistedKey,
  isReservedKey,
  isReservedUsername,
} from "@/lib/edge-config";
import prisma from "@/lib/prisma";
import { formatRedisLink, redis } from "@/lib/upstash";
import {
  getLinksCountQuerySchema,
  getLinksQuerySchema,
} from "@/lib/zod/schemas/links";
import {
  DEFAULT_REDIRECTS,
  DUB_DOMAINS,
  SHORT_DOMAIN,
  getDomainWithoutWWW,
  getParamsFromURL,
  getUrlFromString,
  isDubDomain,
  linkConstructor,
  nanoid,
  truncate,
  validKeyRegex,
} from "@dub/utils";
import cloudinary from "cloudinary";
import { getLinkViaEdge } from "../planetscale";
import { recordLink } from "../tinybird";
import {
  LinkProps,
  LinkWithTagIdsProps,
  ProjectProps,
  RedisLinkProps,
  TagProps,
} from "../types";
import z from "../zod";

const includeTags = {
  tags: {
    include: {
      tag: {
        select: {
          id: true,
          name: true,
          color: true,
        },
      },
    },
  },
};

export async function getLinksForProject({
  projectId,
  domain,
  tagId,
  search,
  sort = "createdAt",
  page,
  userId,
  showArchived,
  withTags,
}: Omit<z.infer<typeof getLinksQuerySchema>, "projectSlug"> & {
  projectId: string;
}): Promise<LinkProps[]> {
  const tagIds = tagId ? tagId.split(",") : [];

  const links = await prisma.link.findMany({
    where: {
      projectId,
      archived: showArchived ? undefined : false,
      ...(domain && { domain }),
      ...(search && {
        OR: [
          {
            key: { contains: search },
          },
          {
            url: { contains: search },
          },
        ],
      }),
      ...(withTags && {
        tags: {
          some: {},
        },
      }),
      ...(tagIds.length > 0 && {
        tags: { some: { tagId: { in: tagIds } } },
      }),
      ...(userId && { userId }),
    },
    include: {
      user: true,
      ...includeTags,
    },
    orderBy: {
      [sort]: "desc",
    },
    take: 100,
    ...(page && {
      skip: (page - 1) * 100,
    }),
  });

  return links.map((link) => {
    const shortLink = linkConstructor({
      domain: link.domain,
      key: link.key,
    });
    return {
      ...link,
      tags: link.tags.map(({ tag }) => tag),
      shortLink,
      qrCode: `https://api.dub.co/qr?url=${shortLink}`,
    };
  });
}

export async function getLinksCount({
  searchParams,
  projectId,
  userId,
}: {
  searchParams: z.infer<typeof getLinksCountQuerySchema>;
  projectId: string;
  userId?: string | null;
}) {
  const { groupBy, search, domain, tagId, showArchived, withTags } =
    searchParams;

  const tagIds = tagId ? tagId.split(",") : [];

  const linksWhere = {
    projectId,
    archived: showArchived ? undefined : false,
    ...(userId && { userId }),
    ...(search && {
      OR: [
        {
          key: { contains: search },
        },
        {
          url: { contains: search },
        },
      ],
    }),
    // when filtering by domain, only filter by domain if the filter group is not "Domains"
    ...(domain &&
      groupBy !== "domain" && {
        domain,
      }),
  };

  if (groupBy === "tagId") {
    return await prisma.linkTag.groupBy({
      by: ["tagId"],
      where: {
        link: linksWhere,
      },
      _count: true,
      orderBy: {
        _count: {
          tagId: "desc",
        },
      },
    });
  } else {
    const where = {
      ...linksWhere,
      ...(withTags && {
        tags: {
          some: {},
        },
      }),
      ...(tagIds.length > 0 && {
        tags: {
          some: {
            tagId: {
              in: tagIds,
            },
          },
        },
      }),
    };

    if (groupBy === "domain") {
      return await prisma.link.groupBy({
        by: [groupBy],
        where,
        _count: true,
        orderBy: {
          _count: {
            [groupBy]: "desc",
          },
        },
      });
    } else {
      return await prisma.link.count({
        where,
      });
    }
  }
}

export async function checkIfKeyExists(domain: string, key: string) {
  // reserved keys for default short domain
  if (domain === SHORT_DOMAIN) {
    if ((await isReservedKey(key)) || DEFAULT_REDIRECTS[key]) {
      return true;
    }
    // if it's a default Dub domain, check if the key is a reserved key
  } else if (isDubDomain(domain)) {
    if (await isReservedUsername(key)) {
      return true;
    }
  }
  const link = await getLinkViaEdge(domain, key);
  return !!link;
}

export async function getRandomKey(
  domain: string,
  prefix?: string,
): Promise<string> {
  /* recursively get random key till it gets one that's available */
  let key = nanoid();
  if (prefix) {
    key = `${prefix.replace(/^\/|\/$/g, "")}/${key}`;
  }
  const response = await checkIfKeyExists(domain, key);
  if (response) {
    // by the off chance that key already exists
    return getRandomKey(domain, prefix);
  } else {
    return key;
  }
}

export function processKey(key: string) {
  if (!validKeyRegex.test(key)) {
    return null;
  }
  // remove all leading and trailing slashes from key
  key = key.replace(/^\/+|\/+$/g, "");
  if (key.length === 0) {
    return null;
  }
  return key;
}

export async function processLink({
  payload,
  project,
  userId,
  bulk = false,
}: {
  payload: LinkWithTagIdsProps;
  project?: ProjectProps;
  userId?: string;
  bulk?: boolean;
}) {
  let {
    domain,
    key,
    url,
    image,
    proxy,
    password,
    rewrite,
    expiresAt,
    ios,
    android,
    geo,
  } = payload;

  const tagIds = combineTagIds(payload);

  // url checks
  if (!url) {
    return {
      link: payload,
      error: "Missing destination url.",
      code: "bad_request",
    };
  }
  const processedUrl = getUrlFromString(url);
  if (!processedUrl) {
    return {
      link: payload,
      error: "Invalid destination url.",
      code: "unprocessable_entity",
    };
  }

  // free plan restrictions
  if (!project || project.plan === "free") {
    if (proxy || password || rewrite || expiresAt || ios || android || geo) {
      return {
        link: payload,
        error:
          "You can only use custom social media cards, password-protection, link cloaking, link expiration, device and geo targeting on a Pro plan and above. Upgrade to Pro to use these features.",
        code: "forbidden",
      };
    }
  }

  // if domain is not defined, set it to the project's primary domain
  if (!domain) {
    domain = project?.domains?.find((d) => d.primary)?.slug || SHORT_DOMAIN;
  }

  // checks for default short domain
  if (domain === SHORT_DOMAIN) {
    const keyBlacklisted = await isBlacklistedKey(key);
    if (keyBlacklisted) {
      return {
        link: payload,
        error: "Invalid key.",
        code: "unprocessable_entity",
      };
    }
    const domainBlacklisted = await isBlacklistedDomain(url);
    if (domainBlacklisted) {
      return {
        link: payload,
        error: "Invalid url.",
        code: "unprocessable_entity",
      };
    }

    // checks for other Dub-owned domains (chatg.pt, spti.fi, etc.)
  } else if (isDubDomain(domain)) {
    // coerce type with ! cause we already checked if it exists
    const { allowedHostnames } = DUB_DOMAINS.find((d) => d.slug === domain)!;
    const urlDomain = getDomainWithoutWWW(url) || "";
    if (!allowedHostnames.includes(urlDomain)) {
      return {
        link: payload,
        error: `Invalid url. You can only use ${domain} short links for URLs starting with ${allowedHostnames
          .map((d) => `\`${d}\``)
          .join(", ")}.`,
        code: "unprocessable_entity",
      };
    }

    // else, check if the domain belongs to the project
  } else if (!project?.domains?.find((d) => d.slug === domain)) {
    return {
      link: payload,
      error: "Domain does not belong to project.",
      code: "forbidden",
    };
  }

  if (!key) {
    key = await getRandomKey(domain, payload["prefix"]);
  }

  if (bulk) {
    if (image) {
      return {
        link: payload,
        error: "You cannot set custom social cards with bulk link creation.",
        code: "unprocessable_entity",
      };
    }
    if (rewrite) {
      return {
        link: payload,
        error: "You cannot use link cloaking with bulk link creation.",
        code: "unprocessable_entity",
      };
    }
    // we check if a key exists in bulk creation because
    // for regular creation we check it in the addLink function
    const exists = await checkIfKeyExists(domain, key);
    if (exists) {
      return {
        link: payload,
        error: `Link already exists.`,
        code: "conflict",
      };
    }

    // only perform tag validity checks if:
    // - not bulk creation (we do that check in bulkCreateLinks)
    // - tagIds are present
  } else if (tagIds.length > 0) {
    const tags = await prisma.tag.findMany({
      select: {
        id: true,
      },
      where: { projectId: project?.id, id: { in: tagIds } },
    });

    if (tags.length !== tagIds.length) {
      return {
        link: payload,
        error:
          "Invalid tagIds detected: " +
          tagIds
            .filter(
              (tagId) => tags.find(({ id }) => tagId === id) === undefined,
            )
            .join(", "),
        status: 422,
      };
    }
  }

  // custom social media image checks
  const uploadedImage = image && image.startsWith("data:image") ? true : false;
  if (uploadedImage && !process.env.CLOUDINARY_URL) {
    return {
      link: payload,
      error: "Missing Cloudinary environment variable.",
      code: "bad_request",
    };
  }

  // expire date checks
  if (expiresAt) {
    const date = new Date(expiresAt);
    if (isNaN(date.getTime())) {
      return {
        link: payload,
        error: "Invalid expiry date. Expiry date must be in ISO-8601 format.",
        code: "unprocessable_entity",
      };
    }
    // check if expiresAt is in the future
    if (new Date(expiresAt) < new Date()) {
      return {
        link: payload,
        error: "Expiry date must be in the future.",
        code: "unprocessable_entity",
      };
    }
  }

  // remove polyfill attributes from payload
  delete payload["shortLink"];
  delete payload["qrCode"];
  delete payload["prefix"];

  return {
    link: {
      ...payload,
      domain,
      key,
      url: processedUrl,
      // make sure projectId is set to the current project
      projectId: project?.id || null,
      // if userId is passed, set it (we don't change the userId if it's already set, e.g. when editing a link)
      ...(userId && {
        userId,
      }),
    },
    error: null,
  };
}

function combineTagIds({
  tagId,
  tagIds,
}: {
  tagId?: string | null;
  tagIds?: string[];
}): string[] {
  // Use tagIds if present, fall back to tagId
  if (tagIds && Array.isArray(tagIds) && tagIds.length > 0) {
    return tagIds;
  }
  return tagId ? [tagId] : [];
}

export async function addLink(link: LinkWithTagIdsProps) {
  let { domain, key, url, expiresAt, title, description, image, proxy, geo } =
    link;
  const uploadedImage = image && image.startsWith("data:image") ? true : false;

  const exists = await checkIfKeyExists(domain, key);
  if (exists) return null;

  const combinedTagIds = combineTagIds(link);

  const { utm_source, utm_medium, utm_campaign, utm_term, utm_content } =
    getParamsFromURL(url);

  if (proxy && image && uploadedImage) {
    const { secure_url } = await cloudinary.v2.uploader.upload(image, {
      public_id: key,
      folder: domain,
      overwrite: true,
      invalidate: true,
    });
    image = secure_url;
  }

  const { tagId, tagIds, ...rest } = link;

  const response = await prisma.link.create({
    data: {
      ...rest,
      key,
      title: truncate(title, 120),
      description: truncate(description, 240),
      image,
      utm_source,
      utm_medium,
      utm_campaign,
      utm_term,
      utm_content,
      expiresAt: expiresAt ? new Date(expiresAt) : null,
      geo: geo || undefined,
      ...(combinedTagIds.length > 0 && {
        tags: {
          createMany: {
            data: combinedTagIds.map((tagId) => ({ tagId })),
          },
        },
      }),
    },
<<<<<<< HEAD
    include: includeTags,
=======
    include: {
      tags: {
        select: {
          tag: {
            select: {
              id: true,
              name: true,
              color: true,
            },
          },
        },
      },
    },
>>>>>>> 437b7bde
  });

  const shortLink = linkConstructor({
    domain: response.domain,
    key: response.key,
  });
  return {
    ...response,
    tags: response.tags.map(({ tag }) => tag),
    shortLink,
    qrCode: `https://api.dub.co/qr?url=${shortLink}`,
  };
}

export async function bulkCreateLinks({
  links,
  skipPrismaCreate,
}: {
  links: LinkWithTagIdsProps[];
  skipPrismaCreate?: boolean;
}) {
  if (links.length === 0) return [];

  let createdLinks: LinkProps[] = [];
  let linkTags: { tagId: string; linkId: string }[] = [];

  if (skipPrismaCreate) {
    createdLinks = links;
  } else {
    await prisma.link.createMany({
      data: links.map(({ tagId, tagIds, ...link }) => {
        const { utm_source, utm_medium, utm_campaign, utm_term, utm_content } =
          getParamsFromURL(link.url);

        return {
          ...link,
          title: truncate(link.title, 120),
          description: truncate(link.description, 240),
          utm_source,
          utm_medium,
          utm_campaign,
          utm_term,
          utm_content,
          expiresAt: link.expiresAt ? new Date(link.expiresAt) : null,
          geo: link.geo || undefined,
          // note: we're creating linkTags separately cause you can't do
          // nested createMany in Prisma: https://github.com/prisma/prisma/issues/5455
        };
      }),
      skipDuplicates: true,
    });

    createdLinks = (await Promise.all(
      links.map(async (link) => {
        const { key, domain, tagId, tagIds } = link;
        const data = await prisma.link.findUnique({
          where: {
            domain_key: {
              domain,
              key,
            },
          },
          include: includeTags,
        });
        if (!data) return null;
        // combine tagIds for creation later
        const combinedTagIds = combineTagIds({ tagId, tagIds });
        linkTags.push(
          ...combinedTagIds.map((tagId) => ({ tagId, linkId: data.id })),
        );
<<<<<<< HEAD
        return {
          ...data,
          tags: data.tags.map(({ tag }) => tag),
        };
=======
        return data;
>>>>>>> 437b7bde
      }),
    )) as (LinkProps & { tags: TagProps[] })[];
  }

  const pipeline = redis.pipeline();

  // split links into domains
  const linksByDomain: Record<string, Record<string, RedisLinkProps>> = {};

  const [validTags, ..._rest] = await Promise.all([
    prisma.tag.findMany({
      where: {
        id: {
          in: linkTags.map(({ tagId }) => tagId),
        },
      },
      select: {
        id: true,
        name: true,
        color: true,
      },
    }),
    ...createdLinks.map(async (link) => {
      const { domain, key } = link;

      if (!linksByDomain[domain]) {
        linksByDomain[domain] = {};
      }
      // this technically will be a synchronous function since isIframeable won't be run for bulk link creation
      const formattedLink = await formatRedisLink(link);
      linksByDomain[domain][key.toLowerCase()] = formattedLink;

      // record link in Tinybird
      await recordLink({ link });
    }),
  ]);

  Object.entries(linksByDomain).forEach(([domain, links]) => {
    pipeline.hset(domain, links);
  });

  const validLinkTags = linkTags.filter(({ tagId }) =>
    validTags.map(({ id }) => id).includes(tagId),
  );

  await Promise.all([
    pipeline.exec(),
    // create link tags for valid tagIds
    linkTags.length > 0 &&
      prisma.linkTag.createMany({
        data: validLinkTags,
        skipDuplicates: true,
      }),
    // update links usage
    prisma.project.update({
      where: {
        id: createdLinks[0].projectId!, // this will always be present
      },
      data: {
        linksUsage: {
          increment: createdLinks.length,
        },
      },
    }),
  ]);

  return createdLinks.map((link) => {
    const shortLink = linkConstructor({
      domain: link.domain,
      key: link.key,
    });
    const linkTags = validLinkTags.filter(({ linkId }) => linkId === link.id);
    const tags = validTags.filter(({ id }) =>
      linkTags.map(({ tagId }) => tagId).includes(id),
    );

    return {
      ...link,
      shortLink,
      qrCode: `https://api.dub.co/qr?url=${shortLink}`,
      tags,
      tagId: tags?.[0]?.id ?? null,
    };
  });
}

export async function editLink({
  domain: oldDomain = SHORT_DOMAIN,
  key: oldKey,
  updatedLink,
}: {
  domain?: string;
  key: string;
  updatedLink: LinkWithTagIdsProps;
}) {
  let {
    id,
    domain,
    key,
    url,
    expiresAt,
    title,
    description,
    image,
    proxy,
    geo,
  } = updatedLink;
  const changedKey = key.toLowerCase() !== oldKey.toLowerCase();
  const changedDomain = domain !== oldDomain;
  const uploadedImage = image && image.startsWith("data:image") ? true : false;

  if (changedDomain || changedKey) {
    const exists = await checkIfKeyExists(domain, key);
    if (exists) return null;
  }
  const { utm_source, utm_medium, utm_campaign, utm_term, utm_content } =
    getParamsFromURL(url);

  // exclude fields that should not be updated
  const {
    id: _,
    clicks,
    lastClicked,
    updatedAt,
    tagId,
    tagIds,
    ...rest
  } = updatedLink;

  const combinedTagIds = combineTagIds({ tagId, tagIds });

  if (proxy && image) {
    // only upload image to cloudinary if proxy is true and there's an image
    if (uploadedImage) {
      const { secure_url } = await cloudinary.v2.uploader.upload(image, {
        public_id: key,
        folder: domain,
        overwrite: true,
        invalidate: true,
      });
      image = secure_url;
    }
    // if there's no proxy enabled or no image, delete the image in Cloudinary
  } else {
    await cloudinary.v2.uploader.destroy(`${domain}/${key}`, {
      invalidate: true,
    });
  }

  const [response, ..._effects] = await Promise.all([
    prisma.link.update({
      where: {
        id,
      },
      include: includeTags,
      data: {
        ...rest,
        key,
        title: truncate(title, 120),
        description: truncate(description, 240),
        image,
        utm_source,
        utm_medium,
        utm_campaign,
        utm_term,
        utm_content,
        expiresAt: expiresAt ? new Date(expiresAt) : null,
        geo: geo || undefined,
        tags: {
          deleteMany: {
            tagId: {
              notIn: combinedTagIds,
            },
          },
          connectOrCreate: combinedTagIds.map((tagId) => ({
            where: { linkId_tagId: { linkId: id, tagId } },
            create: { tagId },
          })),
        },
      },
      include: {
        tags: {
          select: {
            tag: {
              select: {
                id: true,
                name: true,
                color: true,
              },
            },
          },
        },
      },
    }),
    // if key is changed: rename resource in Cloudinary, delete the old key in Redis and change the clicks key name
    ...(changedDomain || changedKey
      ? [
          ...(process.env.CLOUDINARY_URL
            ? [
                cloudinary.v2.uploader
                  .destroy(`${oldDomain}/${oldKey}`, {
                    invalidate: true,
                  })
                  .catch(() => {}),
              ]
            : []),
          redis.hdel(oldDomain, oldKey.toLowerCase()),
        ]
      : []),
  ]);

  const shortLink = linkConstructor({
    domain: response.domain,
    key: response.key,
  });

  return {
    ...response,
    tags: response.tags.map(({ tag }) => tag),
    shortLink,
    qrCode: `https://api.dub.co/qr?url=${shortLink}`,
  };
}

export async function deleteLink(link: LinkProps) {
  return await Promise.all([
    prisma.link.delete({
      where: {
        id: link.id,
      },
    }),
    cloudinary.v2.uploader.destroy(`${link.domain}/${link.key}`, {
      invalidate: true,
    }),
    redis.hdel(link.domain, link.key.toLowerCase()),
    recordLink({ link, deleted: true }),
    link.projectId &&
      prisma.project.update({
        where: {
          id: link.projectId,
        },
        data: {
          linksUsage: {
            decrement: 1,
          },
        },
      }),
  ]);
}

export async function archiveLink({
  linkId,
  archived,
}: {
  linkId: string;
  archived: boolean;
}) {
  return await prisma.link.update({
    where: {
      id: linkId,
    },
    data: {
      archived,
    },
  });
}

export async function transferLink({
  linkId,
  newProjectId,
}: {
  linkId: string;
  newProjectId: string;
}) {
  return await prisma.link.update({
    where: {
      id: linkId,
    },
    data: {
      projectId: newProjectId,
      // remove tags when transferring link
      tags: {
        deleteMany: {},
      },
    },
  });
}<|MERGE_RESOLUTION|>--- conflicted
+++ resolved
@@ -521,23 +521,7 @@
         },
       }),
     },
-<<<<<<< HEAD
     include: includeTags,
-=======
-    include: {
-      tags: {
-        select: {
-          tag: {
-            select: {
-              id: true,
-              name: true,
-              color: true,
-            },
-          },
-        },
-      },
-    },
->>>>>>> 437b7bde
   });
 
   const shortLink = linkConstructor({
@@ -608,14 +592,10 @@
         linkTags.push(
           ...combinedTagIds.map((tagId) => ({ tagId, linkId: data.id })),
         );
-<<<<<<< HEAD
         return {
           ...data,
           tags: data.tags.map(({ tag }) => tag),
         };
-=======
-        return data;
->>>>>>> 437b7bde
       }),
     )) as (LinkProps & { tags: TagProps[] })[];
   }
@@ -796,19 +776,6 @@
           })),
         },
       },
-      include: {
-        tags: {
-          select: {
-            tag: {
-              select: {
-                id: true,
-                name: true,
-                color: true,
-              },
-            },
-          },
-        },
-      },
     }),
     // if key is changed: rename resource in Cloudinary, delete the old key in Redis and change the clicks key name
     ...(changedDomain || changedKey
