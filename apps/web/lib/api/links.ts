--- conflicted
+++ resolved
@@ -20,19 +20,15 @@
   validKeyRegex,
 } from "@dub/utils";
 import cloudinary from "cloudinary";
-<<<<<<< HEAD
 import {
   LinkProps,
   LinkWithTagIdsProps,
   ProjectProps,
   RedisLinkProps,
 } from "../types";
-=======
->>>>>>> 616d1a44
 import { Session } from "../auth";
 import { getLinkViaEdge } from "../planetscale";
 import { recordLink } from "../tinybird";
-import { LinkProps, ProjectProps, RedisLinkProps } from "../types";
 
 export async function getLinksForProject({
   projectId,
@@ -72,28 +68,31 @@
           },
         ],
       }),
-<<<<<<< HEAD
+      ...(withTags && {
+        tags: {
+          some: {},
+        },
+      }),
       ...(tagIds.length > 0 && {
         tags: { some: { tagId: { in: tagIds } } },
       }),
-=======
-      ...(tagId ? { tagId } : withTags ? { tagId: { not: null } } : {}),
->>>>>>> 616d1a44
       ...(userId && { userId }),
     },
     include: {
       user: true,
-      tags: {
-        include: {
-          tag: {
-            select: {
-              id: true,
-              name: true,
-              color: true,
+      ...(withTags && {
+        tags: {
+          include: {
+            tag: {
+              select: {
+                id: true,
+                name: true,
+                color: true,
+              },
             },
           },
         },
-      },
+      }),
     },
     orderBy: {
       [sort]: "desc",
@@ -111,7 +110,7 @@
     });
     return {
       ...link,
-      tags: link.tags.map(({ tag }) => tag),
+      tags: withTags ? link.tags.map(({ tag }) => tag) : undefined,
       shortLink,
       qrCode: `https://api.dub.co/qr?url=${shortLink}`,
     };
@@ -172,38 +171,9 @@
       },
       where: {
         projectId,
-<<<<<<< HEAD
         linksNew: {
           some: {
             link: linksWhere,
-=======
-        archived: showArchived ? undefined : false,
-        ...(userId && { userId }),
-        ...(search && {
-          OR: [
-            {
-              key: { contains: search },
-            },
-            {
-              url: { contains: search },
-            },
-          ],
-        }),
-        // when filtering by domain, only filter by domain if the filter group is not "Domains"
-        ...(domain &&
-          groupBy !== "domain" && {
-            domain,
-          }),
-        // when filtering by tagId, only filter by tagId if the filter group is not "Tags"
-        ...(tagId &&
-          groupBy !== "tagId" && {
-            tagId,
-          }),
-        // for the "Tags" filter group (or if withTags is true), only count links that have a tagId
-        ...((groupBy === "tagId" || withTags) && {
-          NOT: {
-            tagId: null,
->>>>>>> 616d1a44
           },
         },
       },
@@ -216,13 +186,17 @@
   } else {
     const where = {
       ...linksWhere,
+      ...(withTags && {
+        tags: {
+          some: {},
+        },
+      }),
       ...(tagIds.length > 0 && {
         tags: {
           some: {
             id: {
               in: tagIds,
             },
-<<<<<<< HEAD
           },
         },
       }),
@@ -244,14 +218,6 @@
         where,
       });
     }
-=======
-          ],
-        }),
-        ...(domain && { domain }),
-        ...(tagId ? { tagId } : withTags ? { tagId: { not: null } } : {}),
-      },
-    });
->>>>>>> 616d1a44
   }
 }
 
@@ -581,55 +547,23 @@
   };
 }
 
-<<<<<<< HEAD
-export async function bulkCreateLinks(links: LinkWithTagIdsProps[]) {
-  if (links.length === 0) return [];
-
-  await prisma.link.createMany({
-    data: links.map(({ tagId, tagIds, ...link }) => {
-      const combinedTagIds = combineTagIds({ tagId, tagIds });
-      const { utm_source, utm_medium, utm_campaign, utm_term, utm_content } =
-        getParamsFromURL(link.url);
-      return {
-        ...link,
-        title: truncate(link.title, 120),
-        description: truncate(link.description, 240),
-        utm_source,
-        utm_medium,
-        utm_campaign,
-        utm_term,
-        utm_content,
-        expiresAt: link.expiresAt ? new Date(link.expiresAt) : null,
-        geo: link.geo || undefined,
-        ...(combinedTagIds?.length && {
-          tags: {
-            createMany: {
-              data: combinedTagIds.map((tagId) => ({ tagId })),
-            },
-          },
-        }),
-      };
-    }),
-    skipDuplicates: true,
-  });
-=======
 export async function bulkCreateLinks({
   links,
   skipPrismaCreate,
 }: {
-  links: LinkProps[];
+  links: LinkWithTagIdsProps[];
   skipPrismaCreate?: boolean;
 }) {
   if (links.length === 0) return [];
 
   let createdLinks: LinkProps[] = [];
->>>>>>> 616d1a44
 
   if (skipPrismaCreate) {
     createdLinks = links;
   } else {
     await prisma.link.createMany({
-      data: links.map((link) => {
+      data: links.map(({ tagId, tagIds, ...link }) => {
+        const combinedTagIds = combineTagIds({ tagId, tagIds });
         const { utm_source, utm_medium, utm_campaign, utm_term, utm_content } =
           getParamsFromURL(link.url);
         return {
@@ -643,6 +577,13 @@
           utm_content,
           expiresAt: link.expiresAt ? new Date(link.expiresAt) : null,
           geo: link.geo || undefined,
+          ...(combinedTagIds?.length && {
+            tags: {
+              createMany: {
+                data: combinedTagIds.map((tagId) => ({ tagId })),
+              },
+            },
+          }),
         };
       }),
       skipDuplicates: true,
@@ -780,7 +721,6 @@
         }),
       },
     }),
-<<<<<<< HEAD
     ...(process.env.CLOUDINARY_URL
       ? [
           // only upload image to cloudinary if proxy is true and there's an image
@@ -796,30 +736,18 @@
               }),
         ]
       : []),
-    redis.hset(domain, {
-      [key.toLowerCase()]: await formatRedisLink(updatedLink),
-    }),
-=======
-    // only upload image to cloudinary if proxy is true and there's an image
-    proxy && image
-      ? cloudinary.v2.uploader.upload(image, {
-          public_id: key,
-          folder: domain,
-          overwrite: true,
-          invalidate: true,
-        })
-      : cloudinary.v2.uploader.destroy(`${domain}/${key}`, {
-          invalidate: true,
-        }),
->>>>>>> 616d1a44
     // if key is changed: rename resource in Cloudinary, delete the old key in Redis and change the clicks key name
-    ...(process.env.CLOUDINARY_URL && (changedDomain || changedKey)
+    ...(changedDomain || changedKey
       ? [
-          cloudinary.v2.uploader
-            .destroy(`${oldDomain}/${oldKey}`, {
-              invalidate: true,
-            })
-            .catch(() => {}),
+          ...(process.env.CLOUDINARY_URL
+            ? [
+                cloudinary.v2.uploader
+                  .destroy(`${oldDomain}/${oldKey}`, {
+                    invalidate: true,
+                  })
+                  .catch(() => {}),
+              ]
+            : []),
           redis.hdel(oldDomain, oldKey.toLowerCase()),
         ]
       : []),
@@ -892,18 +820,6 @@
   });
 }
 
-<<<<<<< HEAD
-function combineTagIds({
-  tagId,
-  tagIds,
-}: {
-  tagId?: string | null;
-  tagIds?: string[];
-}): string[] {
-  // Use tagIds if present, fall back to tagId
-  if (tagIds?.length) return tagIds;
-  return tagId ? [tagId] : [];
-=======
 export async function transferLink({
   linkId,
   newProjectId,
@@ -920,5 +836,16 @@
       tagId: null, // remove tags when transferring link
     },
   });
->>>>>>> 616d1a44
+}
+
+function combineTagIds({
+  tagId,
+  tagIds,
+}: {
+  tagId?: string | null;
+  tagIds?: string[];
+}): string[] {
+  // Use tagIds if present, fall back to tagId
+  if (tagIds?.length) return tagIds;
+  return tagId ? [tagId] : [];
 }