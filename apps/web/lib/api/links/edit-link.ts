--- conflicted
+++ resolved
@@ -105,26 +105,16 @@
 
   await Promise.all([
     // record link in Redis
-<<<<<<< HEAD
-    redis.hset(updatedLink.domain, {
+    redis.hset(updatedLink.domain.toLowerCase(), {
       [updatedLink.key.toLowerCase()]: await formatRedisLink(response),
-=======
-    redis.hset(updatedLink.domain.toLowerCase(), {
-      [updatedLink.key.toLowerCase()]: await formatRedisLink(updatedLink),
->>>>>>> 3fa09c7c
     }),
     // record link in Tinybird
     recordLink({
       link: {
-<<<<<<< HEAD
         ...response,
-        tags: [],
-=======
-        ...updatedLink,
-        tags: combinedTagIds.map((tagId) => ({
-          tagId,
+        tags: response.tags.map(({ tag }) => ({
+          tagId: tag.id,
         })),
->>>>>>> 3fa09c7c
       },
     }),
     // if key is changed: delete the old key in Redis
